--- conflicted
+++ resolved
@@ -28,26 +28,16 @@
 
 let main [n][m] (pss: [n][m]i32): ([n][m][m]i32, [n][m]i32) =
   let (asss, bss) =
-<<<<<<< HEAD
-    #[incremental_flattening_only_inner]
-    unzip(map (\(ps: []i32): ([m][m]i32, [m]i32)  ->
-                #[incremental_flattening_only_inner]
-=======
     #[incremental_flattening(only_inner)]
     unzip(map (\(ps: []i32): ([m][m]i32, [m]i32)  ->
                 #[incremental_flattening(only_inner)]
->>>>>>> b4e7a14f
                 let ass = map (\(p: i32): [m]i32  ->
                                 let cs = scan (+) 0 (0..1..<p)
                                 let f = reduce (+) 0 cs
                                 let as = map (+f) ps
                                 in as) ps
                 let bs' = loop bs=ps for i < n do
-<<<<<<< HEAD
-                  #[incremental_flattening_only_inner]
-=======
                   #[incremental_flattening(only_inner)]
->>>>>>> b4e7a14f
                   let bs' = map (\(as: []i32, b: i32): i32  ->
                                   let d = reduce (+) 0 as
                                   let e = d + b
