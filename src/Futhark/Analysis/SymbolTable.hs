{-# LANGUAGE ConstraintKinds #-}
{-# LANGUAGE FlexibleContexts #-}
{-# LANGUAGE TypeFamilies #-}
{-# LANGUAGE UndecidableInstances #-}

module Futhark.Analysis.SymbolTable
  ( SymbolTable (bindings, loopDepth, availableAtClosestLoop, simplifyMemory),
    empty,
    fromScope,
    toScope,

    -- * Entries
    Entry,
    deepen,
    entryDepth,
    entryLetBoundDec,
    entryIsSize,

    -- * Lookup
    elem,
    lookup,
    lookupStm,
    lookupExp,
    lookupBasicOp,
    lookupType,
    lookupSubExp,
    lookupAliases,
    lookupLoopVar,
<<<<<<< HEAD
=======
    lookupLoopParam,
>>>>>>> 41e0aef4
    available,
    consume,
    index,
    index',
    Indexed (..),
    indexedAddCerts,
    IndexOp (..),

    -- * Insertion
    insertStm,
    insertStms,
    insertFParams,
    insertLParam,
    insertLoopVar,
<<<<<<< HEAD
=======
    insertLoopMerge,
>>>>>>> 41e0aef4

    -- * Misc
    hideCertified,
  )
where

import Control.Arrow ((&&&))
import Control.Monad
import Data.List (elemIndex, foldl')
import qualified Data.Map.Strict as M
import Data.Maybe
import Data.Ord
import Futhark.Analysis.PrimExp.Convert
import Futhark.IR hiding (FParam, lookupType)
import qualified Futhark.IR as AST
import qualified Futhark.IR.Prop.Aliases as Aliases
import Prelude hiding (elem, lookup)

data SymbolTable lore = SymbolTable
  { loopDepth :: Int,
    bindings :: M.Map VName (Entry lore),
    -- | Which names are available just before the most enclosing
    -- loop?
    availableAtClosestLoop :: Names,
    -- | We are in a situation where we should
    -- simplify/hoist/un-existentialise memory as much as possible -
    -- typically, inside a kernel.
    simplifyMemory :: Bool
  }

instance Semigroup (SymbolTable lore) where
  table1 <> table2 =
    SymbolTable
      { loopDepth = max (loopDepth table1) (loopDepth table2),
        bindings = bindings table1 <> bindings table2,
        availableAtClosestLoop =
          availableAtClosestLoop table1
            <> availableAtClosestLoop table2,
        simplifyMemory = simplifyMemory table1 || simplifyMemory table2
      }

instance Monoid (SymbolTable lore) where
  mempty = empty

empty :: SymbolTable lore
empty = SymbolTable 0 M.empty mempty False

fromScope :: ASTLore lore => Scope lore -> SymbolTable lore
fromScope = M.foldlWithKey' insertFreeVar' empty
  where
    insertFreeVar' m k dec = insertFreeVar k dec m

toScope :: SymbolTable lore -> Scope lore
toScope = M.map entryInfo . bindings

deepen :: SymbolTable lore -> SymbolTable lore
deepen vtable =
  vtable
    { loopDepth = loopDepth vtable + 1,
      availableAtClosestLoop = namesFromList $ M.keys $ bindings vtable
    }

-- | The result of indexing a delayed array.
data Indexed
  = -- | A PrimExp based on the indexes (that is, without
    -- accessing any actual array).
    Indexed Certificates (PrimExp VName)
  | -- | The indexing corresponds to another (perhaps more
    -- advantageous) array.
<<<<<<< HEAD
    IndexedArray Certificates VName [PrimExp VName]
=======
    IndexedArray Certificates VName [TPrimExp Int32 VName]
>>>>>>> 41e0aef4

indexedAddCerts :: Certificates -> Indexed -> Indexed
indexedAddCerts cs1 (Indexed cs2 v) = Indexed (cs1 <> cs2) v
indexedAddCerts cs1 (IndexedArray cs2 arr v) = IndexedArray (cs1 <> cs2) arr v

instance FreeIn Indexed where
  freeIn' (Indexed cs v) = freeIn' cs <> freeIn' v
  freeIn' (IndexedArray cs arr v) = freeIn' cs <> freeIn' arr <> freeIn' v

-- | Indexing a delayed array if possible.
<<<<<<< HEAD
type IndexArray = [PrimExp VName] -> Maybe Indexed
=======
type IndexArray = [TPrimExp Int32 VName] -> Maybe Indexed
>>>>>>> 41e0aef4

data Entry lore = Entry
  { -- | True if consumed.
    entryConsumed :: Bool,
    entryDepth :: Int,
    -- | True if this name has been used as an array size,
    -- implying that it is non-negative.
    entryIsSize :: Bool,
    entryType :: EntryType lore
  }

data EntryType lore
  = LoopVar (LoopVarEntry lore)
  | LetBound (LetBoundEntry lore)
  | FParam (FParamEntry lore)
  | LParam (LParamEntry lore)
  | FreeVar (FreeVarEntry lore)

data LoopVarEntry lore = LoopVarEntry
  { loopVarType :: IntType,
    loopVarBound :: SubExp
  }
<<<<<<< HEAD

data LetBoundEntry lore = LetBoundEntry
  { letBoundDec :: LetDec lore,
    letBoundAliases :: Names,
    letBoundStm :: Stm lore,
    -- | Index a delayed array, if possible.
    letBoundIndex :: Int -> IndexArray
  }

data FParamEntry lore = FParamEntry
  { fparamDec :: FParamInfo lore,
    fparamAliases :: Names
=======

data LetBoundEntry lore = LetBoundEntry
  { letBoundDec :: LetDec lore,
    letBoundAliases :: Names,
    letBoundStm :: Stm lore,
    -- | Index a delayed array, if possible.
    letBoundIndex :: Int -> IndexArray
  }

data FParamEntry lore = FParamEntry
  { fparamDec :: FParamInfo lore,
    fparamAliases :: Names,
    -- | If a loop parameter, the initial value and the eventual
    -- result.  The result need not be in scope in the symbol table.
    fparamMerge :: Maybe (SubExp, SubExp)
>>>>>>> 41e0aef4
  }

data LParamEntry lore = LParamEntry
  { lparamDec :: LParamInfo lore,
    lparamIndex :: IndexArray
  }

data FreeVarEntry lore = FreeVarEntry
  { freeVarDec :: NameInfo lore,
    -- | Index a delayed array, if possible.
    freeVarIndex :: VName -> IndexArray
  }

instance ASTLore lore => Typed (Entry lore) where
  typeOf = typeOf . entryInfo

entryInfo :: Entry lore -> NameInfo lore
entryInfo e = case entryType e of
  LetBound entry -> LetName $ letBoundDec entry
  LoopVar entry -> IndexName $ loopVarType entry
  FParam entry -> FParamName $ fparamDec entry
  LParam entry -> LParamName $ lparamDec entry
  FreeVar entry -> freeVarDec entry

isLetBound :: Entry lore -> Maybe (LetBoundEntry lore)
isLetBound e = case entryType e of
  LetBound entry -> Just entry
  _ -> Nothing

entryStm :: Entry lore -> Maybe (Stm lore)
entryStm = fmap letBoundStm . isLetBound

entryLetBoundDec :: Entry lore -> Maybe (LetDec lore)
entryLetBoundDec = fmap letBoundDec . isLetBound

elem :: VName -> SymbolTable lore -> Bool
elem name = isJust . lookup name

lookup :: VName -> SymbolTable lore -> Maybe (Entry lore)
lookup name = M.lookup name . bindings

lookupStm :: VName -> SymbolTable lore -> Maybe (Stm lore)
lookupStm name vtable = entryStm =<< lookup name vtable

lookupExp :: VName -> SymbolTable lore -> Maybe (Exp lore, Certificates)
lookupExp name vtable = (stmExp &&& stmCerts) <$> lookupStm name vtable

lookupBasicOp :: VName -> SymbolTable lore -> Maybe (BasicOp, Certificates)
lookupBasicOp name vtable = case lookupExp name vtable of
  Just (BasicOp e, cs) -> Just (e, cs)
  _ -> Nothing

lookupType :: ASTLore lore => VName -> SymbolTable lore -> Maybe Type
lookupType name vtable = typeOf <$> lookup name vtable

lookupSubExpType :: ASTLore lore => SubExp -> SymbolTable lore -> Maybe Type
lookupSubExpType (Var v) = lookupType v
lookupSubExpType (Constant v) = const $ Just $ Prim $ primValueType v

lookupSubExp :: VName -> SymbolTable lore -> Maybe (SubExp, Certificates)
lookupSubExp name vtable = do
  (e, cs) <- lookupExp name vtable
  case e of
    BasicOp (SubExp se) -> Just (se, cs)
    _ -> Nothing

lookupAliases :: VName -> SymbolTable lore -> Names
lookupAliases name vtable =
  case entryType <$> M.lookup name (bindings vtable) of
    Just (LetBound e) -> letBoundAliases e
    Just (FParam e) -> fparamAliases e
    _ -> mempty

-- | If the given variable name is the name of a 'ForLoop' parameter,
-- then return the bound of that loop.
lookupLoopVar :: VName -> SymbolTable lore -> Maybe SubExp
lookupLoopVar name vtable = do
  LoopVar e <- entryType <$> M.lookup name (bindings vtable)
  return $ loopVarBound e

lookupLoopParam :: VName -> SymbolTable lore -> Maybe (SubExp, SubExp)
lookupLoopParam name vtable = do
  FParam e <- entryType <$> M.lookup name (bindings vtable)
  fparamMerge e

-- | In symbol table and not consumed.
available :: VName -> SymbolTable lore -> Bool
available name = maybe False (not . entryConsumed) . M.lookup name . bindings

index ::
  ASTLore lore =>
  VName ->
  [SubExp] ->
  SymbolTable lore ->
  Maybe Indexed
index name is table = do
  is' <- mapM asPrimExp is
  index' name is' table
  where
    asPrimExp i = do
      Prim t <- lookupSubExpType i table
<<<<<<< HEAD
      return $ primExpFromSubExp t i

index' ::
  VName ->
  [PrimExp VName] ->
=======
      return $ TPrimExp $ primExpFromSubExp t i

index' ::
  VName ->
  [TPrimExp Int32 VName] ->
>>>>>>> 41e0aef4
  SymbolTable lore ->
  Maybe Indexed
index' name is vtable = do
  entry <- lookup name vtable
  case entryType entry of
    LetBound entry'
      | Just k <-
          elemIndex name $
            patternValueNames $
              stmPattern $ letBoundStm entry' ->
        letBoundIndex entry' k is
    FreeVar entry' ->
      freeVarIndex entry' name is
    LParam entry' -> lparamIndex entry' is
    _ -> Nothing

class IndexOp op where
  indexOp ::
    (ASTLore lore, IndexOp (Op lore)) =>
    SymbolTable lore ->
    Int ->
    op ->
<<<<<<< HEAD
    [PrimExp VName] ->
=======
    [TPrimExp Int32 VName] ->
>>>>>>> 41e0aef4
    Maybe Indexed
  indexOp _ _ _ _ = Nothing

instance IndexOp ()

indexExp ::
  (IndexOp (Op lore), ASTLore lore) =>
  SymbolTable lore ->
  Exp lore ->
  Int ->
  IndexArray
indexExp vtable (Op op) k is =
  indexOp vtable k op is
indexExp _ (BasicOp (Iota _ x s to_it)) _ [i] =
  Just $
    Indexed mempty $
<<<<<<< HEAD
      sExt to_it i
        * primExpFromSubExp (IntType to_it) s
        + primExpFromSubExp (IntType to_it) x
=======
      ( sExt to_it (untyped i)
          `mul` primExpFromSubExp (IntType to_it) s
      )
        `add` primExpFromSubExp (IntType to_it) x
  where
    mul = BinOpExp (Mul to_it OverflowWrap)
    add = BinOpExp (Add to_it OverflowWrap)
>>>>>>> 41e0aef4
indexExp table (BasicOp (Replicate (Shape ds) v)) _ is
  | length ds == length is,
    Just (Prim t) <- lookupSubExpType v table =
    Just $ Indexed mempty $ primExpFromSubExp t v
indexExp table (BasicOp (Replicate (Shape [_]) (Var v))) _ (_ : is) =
  index' v is table
indexExp table (BasicOp (Reshape newshape v)) _ is
  | Just oldshape <- arrayDims <$> lookupType v table =
    let is' =
          reshapeIndex
<<<<<<< HEAD
            (map (primExpFromSubExp int32) oldshape)
            (map (primExpFromSubExp int32) $ newDims newshape)
=======
            (map pe32 oldshape)
            (map pe32 $ newDims newshape)
>>>>>>> 41e0aef4
            is
     in index' v is' table
indexExp table (BasicOp (Index v slice)) _ is =
  index' v (adjust slice is) table
  where
    adjust (DimFix j : js') is' =
<<<<<<< HEAD
      pe j : adjust js' is'
    adjust (DimSlice j _ s : js') (i : is') =
      let i_t_s = i * pe s
          j_p_i_t_s = pe j + i_t_s
       in j_p_i_t_s : adjust js' is'
    adjust _ _ = []

    pe = primExpFromSubExp (IntType Int32)
=======
      pe32 j : adjust js' is'
    adjust (DimSlice j _ s : js') (i : is') =
      let i_t_s = i * pe32 s
          j_p_i_t_s = pe32 j + i_t_s
       in j_p_i_t_s : adjust js' is'
    adjust _ _ = []
>>>>>>> 41e0aef4
indexExp _ _ _ _ = Nothing

defBndEntry ::
  (ASTLore lore, IndexOp (Op lore)) =>
  SymbolTable lore ->
  PatElem lore ->
  Names ->
  Stm lore ->
  LetBoundEntry lore
defBndEntry vtable patElem als bnd =
  LetBoundEntry
    { letBoundDec = patElemDec patElem,
      letBoundAliases = als,
      letBoundStm = bnd,
      letBoundIndex = \k ->
        fmap (indexedAddCerts (stmAuxCerts $ stmAux bnd))
          . indexExp vtable (stmExp bnd) k
    }

bindingEntries ::
  (ASTLore lore, Aliases.Aliased lore, IndexOp (Op lore)) =>
  Stm lore ->
  SymbolTable lore ->
  [LetBoundEntry lore]
bindingEntries bnd@(Let pat _ _) vtable = do
  pat_elem <- patternElements pat
  return $ defBndEntry vtable pat_elem (Aliases.aliasesOf pat_elem) bnd

adjustSeveral :: Ord k => (v -> v) -> [k] -> M.Map k v -> M.Map k v
adjustSeveral f = flip $ foldl' $ flip $ M.adjust f

insertEntry ::
  ASTLore lore =>
  VName ->
  EntryType lore ->
  SymbolTable lore ->
  SymbolTable lore
insertEntry name entry vtable =
  let entry' =
        Entry
          { entryConsumed = False,
            entryDepth = loopDepth vtable,
            entryIsSize = False,
            entryType = entry
          }
      dims = mapMaybe subExpVar $ arrayDims $ typeOf entry'
      isSize e = e {entryIsSize = True}
   in vtable
        { bindings =
            adjustSeveral isSize dims $
              M.insert name entry' $ bindings vtable
        }

insertEntries ::
  ASTLore lore =>
  [(VName, EntryType lore)] ->
  SymbolTable lore ->
  SymbolTable lore
insertEntries entries vtable =
  foldl' add vtable entries
  where
    add vtable' (name, entry) = insertEntry name entry vtable'

insertStm ::
  (ASTLore lore, IndexOp (Op lore), Aliases.Aliased lore) =>
  Stm lore ->
  SymbolTable lore ->
  SymbolTable lore
insertStm stm vtable =
  flip (foldl' $ flip consume) (namesToList stm_consumed) $
    flip (foldl' addRevAliases) (patternElements $ stmPattern stm) $
      insertEntries (zip names $ map LetBound $ bindingEntries stm vtable) vtable
  where
    names = patternNames $ stmPattern stm
    stm_consumed = expandAliases (Aliases.consumedInStm stm) vtable
    addRevAliases vtable' pe =
      vtable' {bindings = adjustSeveral update inedges $ bindings vtable'}
      where
        inedges = namesToList $ expandAliases (Aliases.aliasesOf pe) vtable'
        update e = e {entryType = update' $ entryType e}
        update' (LetBound entry) =
          LetBound
            entry
              { letBoundAliases = oneName (patElemName pe) <> letBoundAliases entry
              }
        update' (FParam entry) =
          FParam
            entry
              { fparamAliases = oneName (patElemName pe) <> fparamAliases entry
              }
        update' e = e

insertStms ::
  (ASTLore lore, IndexOp (Op lore), Aliases.Aliased lore) =>
  Stms lore ->
  SymbolTable lore ->
  SymbolTable lore
insertStms stms vtable = foldl' (flip insertStm) vtable $ stmsToList stms

expandAliases :: Names -> SymbolTable lore -> Names
expandAliases names vtable = names <> aliasesOfAliases
  where
    aliasesOfAliases =
      mconcat . map (`lookupAliases` vtable) . namesToList $ names

insertFParam ::
  ASTLore lore =>
  AST.FParam lore ->
  SymbolTable lore ->
  SymbolTable lore
insertFParam fparam = insertEntry name entry
  where
    name = AST.paramName fparam
    entry =
      FParam
        FParamEntry
          { fparamDec = AST.paramDec fparam,
<<<<<<< HEAD
            fparamAliases = mempty
=======
            fparamAliases = mempty,
            fparamMerge = Nothing
>>>>>>> 41e0aef4
          }

insertFParams ::
  ASTLore lore =>
  [AST.FParam lore] ->
  SymbolTable lore ->
  SymbolTable lore
insertFParams fparams symtable = foldl' (flip insertFParam) symtable fparams

insertLParam :: ASTLore lore => LParam lore -> SymbolTable lore -> SymbolTable lore
insertLParam param = insertEntry name bind
  where
    bind =
      LParam
        LParamEntry
          { lparamDec = AST.paramDec param,
            lparamIndex = const Nothing
          }
    name = AST.paramName param
<<<<<<< HEAD
=======

-- | Insert entries corresponding to the parameters of a loop (not
-- distinguishing contect and value part).  Apart from the parameter
-- itself, we also insert the initial value and the subexpression
-- providing the final value.  Note that the latter is likely not in
-- scope in the symbol at this point.  This is OK, and can still be
-- used to help some loop optimisations detect invariant loop
-- parameters.
insertLoopMerge ::
  ASTLore lore =>
  [(AST.FParam lore, SubExp, SubExp)] ->
  SymbolTable lore ->
  SymbolTable lore
insertLoopMerge = flip $ foldl' $ flip bind
  where
    bind (p, initial, res) =
      insertEntry (paramName p) $
        FParam
          FParamEntry
            { fparamDec = AST.paramDec p,
              fparamAliases = mempty,
              fparamMerge = Just (initial, res)
            }
>>>>>>> 41e0aef4

insertLoopVar :: ASTLore lore => VName -> IntType -> SubExp -> SymbolTable lore -> SymbolTable lore
insertLoopVar name it bound = insertEntry name bind
  where
    bind =
      LoopVar
        LoopVarEntry
          { loopVarType = it,
            loopVarBound = bound
          }

insertFreeVar :: ASTLore lore => VName -> NameInfo lore -> SymbolTable lore -> SymbolTable lore
insertFreeVar name dec = insertEntry name entry
  where
    entry =
      FreeVar
        FreeVarEntry
          { freeVarDec = dec,
            freeVarIndex = \_ _ -> Nothing
          }

consume :: VName -> SymbolTable lore -> SymbolTable lore
consume consumee vtable =
  foldl' consume' vtable $
    namesToList $
      expandAliases (oneName consumee) vtable
  where
    consume' vtable' v =
      vtable' {bindings = M.adjust consume'' v $ bindings vtable'}
    consume'' e = e {entryConsumed = True}

-- | Hide definitions of those entries that satisfy some predicate.
hideIf :: (Entry lore -> Bool) -> SymbolTable lore -> SymbolTable lore
hideIf hide vtable = vtable {bindings = M.map maybeHide $ bindings vtable}
  where
    maybeHide entry
      | hide entry =
        entry
          { entryType =
              FreeVar
                FreeVarEntry
                  { freeVarDec = entryInfo entry,
                    freeVarIndex = \_ _ -> Nothing
                  }
          }
      | otherwise = entry

-- | Hide these definitions, if they are protected by certificates in
-- the set of names.
hideCertified :: Names -> SymbolTable lore -> SymbolTable lore
hideCertified to_hide = hideIf $ maybe False hide . entryStm
  where
    hide = any (`nameIn` to_hide) . unCertificates . stmCerts<|MERGE_RESOLUTION|>--- conflicted
+++ resolved
@@ -26,10 +26,7 @@
     lookupSubExp,
     lookupAliases,
     lookupLoopVar,
-<<<<<<< HEAD
-=======
     lookupLoopParam,
->>>>>>> 41e0aef4
     available,
     consume,
     index,
@@ -44,10 +41,7 @@
     insertFParams,
     insertLParam,
     insertLoopVar,
-<<<<<<< HEAD
-=======
     insertLoopMerge,
->>>>>>> 41e0aef4
 
     -- * Misc
     hideCertified,
@@ -117,11 +111,7 @@
     Indexed Certificates (PrimExp VName)
   | -- | The indexing corresponds to another (perhaps more
     -- advantageous) array.
-<<<<<<< HEAD
-    IndexedArray Certificates VName [PrimExp VName]
-=======
     IndexedArray Certificates VName [TPrimExp Int32 VName]
->>>>>>> 41e0aef4
 
 indexedAddCerts :: Certificates -> Indexed -> Indexed
 indexedAddCerts cs1 (Indexed cs2 v) = Indexed (cs1 <> cs2) v
@@ -132,11 +122,7 @@
   freeIn' (IndexedArray cs arr v) = freeIn' cs <> freeIn' arr <> freeIn' v
 
 -- | Indexing a delayed array if possible.
-<<<<<<< HEAD
-type IndexArray = [PrimExp VName] -> Maybe Indexed
-=======
 type IndexArray = [TPrimExp Int32 VName] -> Maybe Indexed
->>>>>>> 41e0aef4
 
 data Entry lore = Entry
   { -- | True if consumed.
@@ -159,7 +145,6 @@
   { loopVarType :: IntType,
     loopVarBound :: SubExp
   }
-<<<<<<< HEAD
 
 data LetBoundEntry lore = LetBoundEntry
   { letBoundDec :: LetDec lore,
@@ -171,24 +156,10 @@
 
 data FParamEntry lore = FParamEntry
   { fparamDec :: FParamInfo lore,
-    fparamAliases :: Names
-=======
-
-data LetBoundEntry lore = LetBoundEntry
-  { letBoundDec :: LetDec lore,
-    letBoundAliases :: Names,
-    letBoundStm :: Stm lore,
-    -- | Index a delayed array, if possible.
-    letBoundIndex :: Int -> IndexArray
-  }
-
-data FParamEntry lore = FParamEntry
-  { fparamDec :: FParamInfo lore,
     fparamAliases :: Names,
     -- | If a loop parameter, the initial value and the eventual
     -- result.  The result need not be in scope in the symbol table.
     fparamMerge :: Maybe (SubExp, SubExp)
->>>>>>> 41e0aef4
   }
 
 data LParamEntry lore = LParamEntry
@@ -290,19 +261,11 @@
   where
     asPrimExp i = do
       Prim t <- lookupSubExpType i table
-<<<<<<< HEAD
-      return $ primExpFromSubExp t i
-
-index' ::
-  VName ->
-  [PrimExp VName] ->
-=======
       return $ TPrimExp $ primExpFromSubExp t i
 
 index' ::
   VName ->
   [TPrimExp Int32 VName] ->
->>>>>>> 41e0aef4
   SymbolTable lore ->
   Maybe Indexed
 index' name is vtable = do
@@ -325,11 +288,7 @@
     SymbolTable lore ->
     Int ->
     op ->
-<<<<<<< HEAD
-    [PrimExp VName] ->
-=======
     [TPrimExp Int32 VName] ->
->>>>>>> 41e0aef4
     Maybe Indexed
   indexOp _ _ _ _ = Nothing
 
@@ -346,11 +305,6 @@
 indexExp _ (BasicOp (Iota _ x s to_it)) _ [i] =
   Just $
     Indexed mempty $
-<<<<<<< HEAD
-      sExt to_it i
-        * primExpFromSubExp (IntType to_it) s
-        + primExpFromSubExp (IntType to_it) x
-=======
       ( sExt to_it (untyped i)
           `mul` primExpFromSubExp (IntType to_it) s
       )
@@ -358,7 +312,6 @@
   where
     mul = BinOpExp (Mul to_it OverflowWrap)
     add = BinOpExp (Add to_it OverflowWrap)
->>>>>>> 41e0aef4
 indexExp table (BasicOp (Replicate (Shape ds) v)) _ is
   | length ds == length is,
     Just (Prim t) <- lookupSubExpType v table =
@@ -369,36 +322,20 @@
   | Just oldshape <- arrayDims <$> lookupType v table =
     let is' =
           reshapeIndex
-<<<<<<< HEAD
-            (map (primExpFromSubExp int32) oldshape)
-            (map (primExpFromSubExp int32) $ newDims newshape)
-=======
             (map pe32 oldshape)
             (map pe32 $ newDims newshape)
->>>>>>> 41e0aef4
             is
      in index' v is' table
 indexExp table (BasicOp (Index v slice)) _ is =
   index' v (adjust slice is) table
   where
     adjust (DimFix j : js') is' =
-<<<<<<< HEAD
-      pe j : adjust js' is'
-    adjust (DimSlice j _ s : js') (i : is') =
-      let i_t_s = i * pe s
-          j_p_i_t_s = pe j + i_t_s
-       in j_p_i_t_s : adjust js' is'
-    adjust _ _ = []
-
-    pe = primExpFromSubExp (IntType Int32)
-=======
       pe32 j : adjust js' is'
     adjust (DimSlice j _ s : js') (i : is') =
       let i_t_s = i * pe32 s
           j_p_i_t_s = pe32 j + i_t_s
        in j_p_i_t_s : adjust js' is'
     adjust _ _ = []
->>>>>>> 41e0aef4
 indexExp _ _ _ _ = Nothing
 
 defBndEntry ::
@@ -516,12 +453,8 @@
       FParam
         FParamEntry
           { fparamDec = AST.paramDec fparam,
-<<<<<<< HEAD
-            fparamAliases = mempty
-=======
             fparamAliases = mempty,
             fparamMerge = Nothing
->>>>>>> 41e0aef4
           }
 
 insertFParams ::
@@ -541,8 +474,6 @@
             lparamIndex = const Nothing
           }
     name = AST.paramName param
-<<<<<<< HEAD
-=======
 
 -- | Insert entries corresponding to the parameters of a loop (not
 -- distinguishing contect and value part).  Apart from the parameter
@@ -566,7 +497,6 @@
               fparamAliases = mempty,
               fparamMerge = Just (initial, res)
             }
->>>>>>> 41e0aef4
 
 insertLoopVar :: ASTLore lore => VName -> IntType -> SubExp -> SymbolTable lore -> SymbolTable lore
 insertLoopVar name it bound = insertEntry name bind
