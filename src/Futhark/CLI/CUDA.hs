{-# LANGUAGE FlexibleContexts #-}

-- | @futhark cuda@
module Futhark.CLI.CUDA (main) where

<<<<<<< HEAD
import Control.Monad.IO.Class
import qualified Futhark.CodeGen.Backends.CCUDA as CCUDA
import Futhark.Compiler.CLI
import Futhark.Passes
import Futhark.Util
import System.Exit
import System.FilePath
=======
import Futhark.Actions (compileCUDAAction)
import Futhark.Compiler.CLI
import Futhark.Passes (gpuPipeline)
>>>>>>> 41e0aef4

-- | Run @futhark cuda@.
main :: String -> [String] -> IO ()
main = compilerMain
  ()
  []
  "Compile CUDA"
  "Generate CUDA/C code from optimised Futhark program."
  gpuPipeline
<<<<<<< HEAD
  $ \fcfg () mode outpath prog -> do
    cprog <- handleWarnings fcfg $ CCUDA.compileProg prog
    let cpath = outpath `addExtension` "c"
        hpath = outpath `addExtension` "h"
        extra_options =
          [ "-lcuda",
            "-lcudart",
            "-lnvrtc"
          ]
    case mode of
      ToLibrary -> do
        let (header, impl) = CCUDA.asLibrary cprog
        liftIO $ writeFile hpath header
        liftIO $ writeFile cpath impl
      ToExecutable -> do
        liftIO $ writeFile cpath $ CCUDA.asExecutable cprog
        let args =
              [cpath, "-O", "-std=c99", "-lm", "-o", outpath]
                ++ extra_options
        ret <- liftIO $ runProgramWithExitCode "gcc" args mempty
        case ret of
          Left err ->
            externalErrorS $ "Failed to run gcc: " ++ show err
          Right (ExitFailure code, _, gccerr) ->
            externalErrorS $
              "gcc failed with code "
                ++ show code
                ++ ":\n"
                ++ gccerr
          Right (ExitSuccess, _, _) ->
            return ()
=======
  $ \fcfg () mode outpath prog ->
    actionProcedure (compileCUDAAction fcfg mode outpath) prog
>>>>>>> 41e0aef4
<|MERGE_RESOLUTION|>--- conflicted
+++ resolved
@@ -3,19 +3,9 @@
 -- | @futhark cuda@
 module Futhark.CLI.CUDA (main) where
 
-<<<<<<< HEAD
-import Control.Monad.IO.Class
-import qualified Futhark.CodeGen.Backends.CCUDA as CCUDA
-import Futhark.Compiler.CLI
-import Futhark.Passes
-import Futhark.Util
-import System.Exit
-import System.FilePath
-=======
 import Futhark.Actions (compileCUDAAction)
 import Futhark.Compiler.CLI
 import Futhark.Passes (gpuPipeline)
->>>>>>> 41e0aef4
 
 -- | Run @futhark cuda@.
 main :: String -> [String] -> IO ()
@@ -25,39 +15,5 @@
   "Compile CUDA"
   "Generate CUDA/C code from optimised Futhark program."
   gpuPipeline
-<<<<<<< HEAD
-  $ \fcfg () mode outpath prog -> do
-    cprog <- handleWarnings fcfg $ CCUDA.compileProg prog
-    let cpath = outpath `addExtension` "c"
-        hpath = outpath `addExtension` "h"
-        extra_options =
-          [ "-lcuda",
-            "-lcudart",
-            "-lnvrtc"
-          ]
-    case mode of
-      ToLibrary -> do
-        let (header, impl) = CCUDA.asLibrary cprog
-        liftIO $ writeFile hpath header
-        liftIO $ writeFile cpath impl
-      ToExecutable -> do
-        liftIO $ writeFile cpath $ CCUDA.asExecutable cprog
-        let args =
-              [cpath, "-O", "-std=c99", "-lm", "-o", outpath]
-                ++ extra_options
-        ret <- liftIO $ runProgramWithExitCode "gcc" args mempty
-        case ret of
-          Left err ->
-            externalErrorS $ "Failed to run gcc: " ++ show err
-          Right (ExitFailure code, _, gccerr) ->
-            externalErrorS $
-              "gcc failed with code "
-                ++ show code
-                ++ ":\n"
-                ++ gccerr
-          Right (ExitSuccess, _, _) ->
-            return ()
-=======
   $ \fcfg () mode outpath prog ->
-    actionProcedure (compileCUDAAction fcfg mode outpath) prog
->>>>>>> 41e0aef4
+    actionProcedure (compileCUDAAction fcfg mode outpath) prog