--- conflicted
+++ resolved
@@ -56,20 +56,12 @@
 kernelImpCodeGenAction =
   Action { actionName = "Compile imperative kernels"
          , actionDescription = "Translate program into imperative IL with kernels and write it on standard output."
-<<<<<<< HEAD
-         , actionProcedure = \prog ->
-                               either (`internalError` prettyText prog) (liftIO . putStrLn . pretty) =<<
-                               ImpGenKernels.compileProg prog
+         , actionProcedure = liftIO . putStrLn . pretty <=< ImpGenKernels.compileProg
          }
 
 multicoreImpCodeGenAction :: Action ExplicitMemory
 multicoreImpCodeGenAction =
   Action { actionName = "Compile to imperative multicore"
          , actionDescription = "Translate program into imperative multicore IL and write it on standard output."
-         , actionProcedure = \prog ->
-                               either (`internalError` prettyText prog) (liftIO . putStrLn . pretty) =<<
-                               ImpGenMulticore.compileProg prog
-=======
-         , actionProcedure = liftIO . putStrLn . pretty <=< ImpGenKernels.compileProg
->>>>>>> 9a8c918b
+         , actionProcedure = liftIO . putStrLn . pretty <=< ImpGenMulticore.compileProg
          }