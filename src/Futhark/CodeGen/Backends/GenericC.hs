--- conflicted
+++ resolved
@@ -9,76 +9,6 @@
 
 -- | C code generator framework.
 module Futhark.CodeGen.Backends.GenericC
-<<<<<<< HEAD
-  ( compileProg
-  , CParts(..)
-  , asLibrary
-  , asExecutable
-
-  -- * Pluggable compiler
-  , Operations (..)
-  , defaultOperations
-  , OpCompiler
-  , ErrorCompiler
-  , CallCompiler
-
-  , PointerQuals
-  , MemoryType
-  , WriteScalar
-  , writeScalarPointerWithQuals
-  , ReadScalar
-  , readScalarPointerWithQuals
-  , Allocate
-  , Deallocate
-  , Copy
-  , StaticArray
-
-  -- * Monadic compiler interface
-  , CompilerM
-  , CompilerState (compUserState, compNameSrc)
-  , getUserState
-  , modifyUserState
-  , contextContents
-  , contextFinalInits
-  , runCompilerM
-  , inNewFunction
-  , cachingMemory
-  , blockScope
-  , compileFun
-  , compileCode
-  , compileExp
-  , compilePrimExp
-  , compilePrimValue
-  , compileExpToName
-  , rawMem
-  , item
-  , items
-  , stm
-  , stms
-  , decl
-  , atInit
-  , headerDecl
-  , publicDef
-  , publicDef_
-  , profileReport
-  , HeaderSection(..)
-  , libDecl
-  , earlyDecl
-  , publicName
-  , contextType
-  , contextField
-  , memToCType
-  , cacheMem
-  , fatMemory
-  , rawMemCType
-  , cproduct
-  , fatMemType
-  -- * Building Blocks
-  , primTypeToCType
-  , intTypeToCType
-  , copyMemoryDefaultSpace
-  ) where
-=======
   ( compileProg,
     CParts (..),
     asLibrary,
@@ -103,12 +33,13 @@
 
     -- * Monadic compiler interface
     CompilerM,
-    CompilerState (compUserState),
+    CompilerState (compUserState, compNameSrc),
     getUserState,
     modifyUserState,
     contextContents,
     contextFinalInits,
     runCompilerM,
+    inNewFunction,
     cachingMemory,
     blockScope,
     compileFun,
@@ -134,25 +65,24 @@
     publicName,
     contextType,
     contextField,
+    memToCType,
+    cacheMem,
+    fatMemory,
+    rawMemCType,
+    cproduct,
+    fatMemType,
 
     -- * Building Blocks
     primTypeToCType,
+    intTypeToCType,
     copyMemoryDefaultSpace,
   )
 where
->>>>>>> 3cfc932a
 
 import Control.Monad.Identity
 import Control.Monad.RWS
-<<<<<<< HEAD
-import Data.Bits (xor, shiftR)
-import Data.Char (ord, isDigit, isAlphaNum)
-import qualified Data.Map.Strict as M
-=======
-import Data.Bifunctor (first)
 import Data.Bits (shiftR, xor)
 import Data.Char (isAlphaNum, isDigit, ord)
->>>>>>> 3cfc932a
 import qualified Data.DList as DL
 import Data.FileEmbed
 import Data.List (unzip4)
@@ -484,13 +414,14 @@
 inNewFunction :: Bool -> CompilerM op s a -> CompilerM op s a
 inNewFunction keep_cached m = do
   old_mem <- gets compDeclaredMem
-  modify $ \s -> s { compDeclaredMem = mempty }
+  modify $ \s -> s {compDeclaredMem = mempty}
   x <- local noCached m
-  modify $ \s -> s { compDeclaredMem = old_mem }
+  modify $ \s -> s {compDeclaredMem = old_mem}
   return x
-  where noCached env
-          | keep_cached = env
-          | otherwise = env { envCachedMem = mempty }
+  where
+    noCached env
+      | keep_cached = env
+      | otherwise = env {envCachedMem = mempty}
 
 item :: C.BlockItem -> CompilerM op s ()
 item x = tell $ mempty {accItems = DL.singleton x}
@@ -798,7 +729,6 @@
           "memblock",
           "default space"
         )
-
 
 declMem :: VName -> Space -> CompilerM op s ()
 declMem name space = do
@@ -1985,37 +1915,6 @@
     }|]
 
   mapM getConst ps
-<<<<<<< HEAD
-
-  where constParamField (ScalarParam name bt) = do
-          let ctp = primTypeToCType bt
-          return [C.csdecl|$ty:ctp $id:name;|]
-        constParamField (MemParam name space) = do
-          ty <- memToCType name space
-          return [C.csdecl|$ty:ty $id:name;|]
-
-        constMacro p = ([C.citem|$escstm:def|], [C.citem|$escstm:undef|])
-          where p' = pretty (C.toIdent (paramName p) mempty)
-                def = "#define " ++ p' ++ " (" ++ "ctx->constants." ++ p' ++ ")"
-                undef = "#undef " ++ p'
-
-        resetMemConst ScalarParam{} = return ()
-        resetMemConst (MemParam name space) = resetMem name space
-
-        freeConst ScalarParam{} = return ()
-        freeConst (MemParam name space) = unRefMem [C.cexp|ctx->constants.$id:name|] space
-
-        getConst (ScalarParam name bt) = do
-          let ctp = primTypeToCType bt
-          return [C.citem|$ty:ctp $id:name = ctx->constants.$id:name;|]
-        getConst (MemParam name space) = do
-          ty <- memToCType name space
-          return [C.citem|$ty:ty $id:name = ctx->constants.$id:name;|]
-
-cachingMemory :: M.Map VName (Count Bytes (TExp Int64), Space)
-              -> ([C.BlockItem] -> [C.Stm] -> CompilerM op s a)
-              -> CompilerM op s a
-=======
   where
     constParamField (ScalarParam name bt) = do
       let ctp = primTypeToCType bt
@@ -2044,64 +1943,49 @@
       return [C.citem|$ty:ty $id:name = ctx->constants.$id:name;|]
 
 cachingMemory ::
-  M.Map VName Space ->
+  M.Map VName (Count Bytes (TExp Int64), Space) ->
   ([C.BlockItem] -> [C.Stm] -> CompilerM op s a) ->
   CompilerM op s a
->>>>>>> 3cfc932a
 cachingMemory lexical f = do
   -- We only consider lexical 'DefaultSpace' memory blocks to be
   -- cached.  This is not a deep technical restriction, but merely a
   -- heuristic based on GPU memory usually involving larger
   -- allocations, that do not suffer from the overhead of reference
   -- counting.
-<<<<<<< HEAD
-  let mem_blocks = M.filter (\(_, s) -> s==DefaultSpace) lexical
+  let mem_blocks = M.filter (\(_, s) -> s == DefaultSpace) lexical
       cached = M.keys mem_blocks
       sizes = map fst $ M.elems mem_blocks
 
   cached' <- forM (zip cached sizes) $ \(mem, c) -> do
     size' <- case c of
       Count 0 -> return Nothing
-      Count s -> do s' <- compileExp $ untyped s
-                    return $ Just s'
-=======
-  let cached = M.keys $ M.filter (== DefaultSpace) lexical
->>>>>>> 3cfc932a
+      Count s -> do
+        s' <- compileExp $ untyped s
+        return $ Just s'
 
     size <- newVName $ pretty mem <> "_cached_size"
     return (mem, size, size')
 
   let lexMem env =
-<<<<<<< HEAD
-        env { envCachedMem =
-                M.fromList (map (\(a ,b, _)-> (C.toExp a noLoc, b)) cached')
-=======
         env
           { envCachedMem =
-              M.fromList (map (first (`C.toExp` noLoc)) cached')
->>>>>>> 3cfc932a
+              M.fromList (map (\(a, b, _) -> (C.toExp a noLoc, b)) cached')
                 <> envCachedMem env
           }
 
-<<<<<<< HEAD
       declCached (mem, size, size') =
         case size' of
           Nothing ->
-            [[C.citem|size_t $id:size = 0;|],
-             [C.citem|$ty:defaultMemBlockType $id:mem = NULL;|]]
+            [ [C.citem|size_t $id:size = 0;|],
+              [C.citem|$ty:defaultMemBlockType $id:mem = NULL;|]
+            ]
           Just e ->
             [[C.citem|char $id:mem[$exp:e];|]]
-=======
-      declCached (mem, size) =
-        [ [C.citem|size_t $id:size = 0;|],
-          [C.citem|$ty:defaultMemBlockType $id:mem = NULL;|]
-        ]
->>>>>>> 3cfc932a
 
       freeCached (mem, _, size') =
         case size' of
-          Nothing ->  [C.cstm|free($id:mem);|]
-          _       ->  [C.cstm|;|]
+          Nothing -> [C.cstm|free($id:mem);|]
+          _ -> [C.cstm|;|]
 
   local lexMem $ f (concatMap declCached cached') (map freeCached cached')
 
@@ -2226,7 +2110,7 @@
       iexp' <- compileExp $ untyped iexp
       return [C.cexp|$id:src[$exp:iexp']|]
     compileLeaf (SizeOf t) =
-      return [C.cexp|(typename int64_t)sizeof($ty:t')|]
+      return [C.cexp|(typename int32_t)sizeof($ty:t')|]
       where
         t' = primTypeToCType t
 
@@ -2429,17 +2313,12 @@
       <*> compileExp elemexp
 compileCode (DeclareMem name space) =
   declMem name space
-<<<<<<< HEAD
-
 compileCode (DeclareStackMem name space (Count size)) = do
   cached <- isJust <$> cacheMem name
   unless cached $ do
     size' <- compileExp $ untyped size
     decl [C.cdecl|char $id:name[$exp:size'];|]
-    modify $ \s -> s { compDeclaredMem = (name, space) : compDeclaredMem s }
-
-=======
->>>>>>> 3cfc932a
+    modify $ \s -> s {compDeclaredMem = (name, space) : compDeclaredMem s}
 compileCode (DeclareScalar name vol t) = do
   let ct = primTypeToCType t
   decl [C.cdecl|$tyquals:(volQuals vol) $ty:ct $id:name;|]
