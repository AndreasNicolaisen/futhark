{-# LANGUAGE QuasiQuotes #-}
-- | C code generator.  This module can convert a correct ImpCode
-- program to an equivalent C program. The C code is strictly
-- sequential, but can handle the full Futhark language.
module Futhark.CodeGen.Backends.SequentialC
  ( compileProg
  , GC.CParts(..)
  , GC.asLibrary
  , GC.asExecutable
  ) where

import Control.Monad

import qualified Language.C.Quote.OpenCL as C

import Futhark.IR.SeqMem
import qualified Futhark.CodeGen.ImpCode.Sequential as Imp
import qualified Futhark.CodeGen.ImpGen.Sequential as ImpGen
import qualified Futhark.CodeGen.Backends.GenericC as GC
import Futhark.MonadFreshNames

-- | Compile the program to sequential C.
compileProg :: MonadFreshNames m => Prog SeqMem -> m (ImpGen.Warnings, GC.CParts)
compileProg =
<<<<<<< HEAD
  GC.compileProg "c" operations generateContext "" [DefaultSpace] [] <=<
=======
  traverse
  (GC.compileProg "c" operations generateContext "" [DefaultSpace] []) <=<
>>>>>>> b4e7a14f
  ImpGen.compileProg
  where operations :: GC.Operations Imp.Sequential ()
        operations = GC.defaultOperations
                     { GC.opsCompiler = const $ return ()
                     , GC.opsCopy = copySequentialMemory
                     }

        generateContext = do
          cfg <- GC.publicDef "context_config" GC.InitDecl $ \s ->
            ([C.cedecl|struct $id:s;|],
             [C.cedecl|struct $id:s { int debugging; };|])

          GC.publicDef_ "context_config_new" GC.InitDecl $ \s ->
            ([C.cedecl|struct $id:cfg* $id:s(void);|],
             [C.cedecl|struct $id:cfg* $id:s(void) {
                                 struct $id:cfg *cfg = (struct $id:cfg*) malloc(sizeof(struct $id:cfg));
                                 if (cfg == NULL) {
                                   return NULL;
                                 }
                                 cfg->debugging = 0;
                                 return cfg;
                               }|])

          GC.publicDef_ "context_config_free" GC.InitDecl $ \s ->
            ([C.cedecl|void $id:s(struct $id:cfg* cfg);|],
             [C.cedecl|void $id:s(struct $id:cfg* cfg) {
                                 free(cfg);
                               }|])

          GC.publicDef_ "context_config_set_debugging" GC.InitDecl $ \s ->
             ([C.cedecl|void $id:s(struct $id:cfg* cfg, int flag);|],
              [C.cedecl|void $id:s(struct $id:cfg* cfg, int detail) {
                          cfg->debugging = detail;
                        }|])

          GC.publicDef_ "context_config_set_logging" GC.InitDecl $ \s ->
             ([C.cedecl|void $id:s(struct $id:cfg* cfg, int flag);|],
              [C.cedecl|void $id:s(struct $id:cfg* cfg, int detail) {
                                 /* Does nothing for this backend. */
                                 (void)cfg; (void)detail;
                               }|])

          (fields, init_fields) <- GC.contextContents

          ctx <- GC.publicDef "context" GC.InitDecl $ \s ->
            ([C.cedecl|struct $id:s;|],
             [C.cedecl|struct $id:s {
                          int detail_memory;
                          int debugging;
                          int profiling;
                          typename lock_t lock;
                          char *error;
                          int profiling_paused;
                          $sdecls:fields
                        };|])

          GC.publicDef_ "context_new" GC.InitDecl $ \s ->
            ([C.cedecl|struct $id:ctx* $id:s(struct $id:cfg* cfg);|],
             [C.cedecl|struct $id:ctx* $id:s(struct $id:cfg* cfg) {
                                  struct $id:ctx* ctx = (struct $id:ctx*) malloc(sizeof(struct $id:ctx));
                                  if (ctx == NULL) {
                                    return NULL;
                                  }
                                  ctx->detail_memory = cfg->debugging;
                                  ctx->debugging = cfg->debugging;
                                  ctx->profiling = cfg->debugging;
                                  ctx->error = NULL;
                                  create_lock(&ctx->lock);
                                  $stms:init_fields
                                  init_constants(ctx);
                                  return ctx;
                               }|])

          GC.publicDef_ "context_free" GC.InitDecl $ \s ->
            ([C.cedecl|void $id:s(struct $id:ctx* ctx);|],
             [C.cedecl|void $id:s(struct $id:ctx* ctx) {
                                 free_constants(ctx);
                                 free_lock(&ctx->lock);
                                 free(ctx);
                               }|])

          GC.publicDef_ "context_sync" GC.MiscDecl $ \s ->
            ([C.cedecl|int $id:s(struct $id:ctx* ctx);|],
             [C.cedecl|int $id:s(struct $id:ctx* ctx) {
                                 (void)ctx;
                                 return 0;
                               }|])

          GC.publicDef_ "context_clear_caches" GC.MiscDecl $ \s ->
            ([C.cedecl|int $id:s(struct $id:ctx* ctx);|],
             [C.cedecl|int $id:s(struct $id:ctx* ctx) {
                                 (void)ctx;
                                 return 0;
                               }|])


copySequentialMemory :: GC.Copy Imp.Sequential ()
copySequentialMemory destmem destidx DefaultSpace srcmem srcidx DefaultSpace nbytes =
  GC.copyMemoryDefaultSpace destmem destidx srcmem srcidx nbytes
copySequentialMemory _ _ destspace _ _ srcspace _ =
  error $ "Cannot copy to " ++ show destspace ++ " from " ++ show srcspace<|MERGE_RESOLUTION|>--- conflicted
+++ resolved
@@ -22,12 +22,8 @@
 -- | Compile the program to sequential C.
 compileProg :: MonadFreshNames m => Prog SeqMem -> m (ImpGen.Warnings, GC.CParts)
 compileProg =
-<<<<<<< HEAD
-  GC.compileProg "c" operations generateContext "" [DefaultSpace] [] <=<
-=======
   traverse
   (GC.compileProg "c" operations generateContext "" [DefaultSpace] []) <=<
->>>>>>> b4e7a14f
   ImpGen.compileProg
   where operations :: GC.Operations Imp.Sequential ()
         operations = GC.defaultOperations
