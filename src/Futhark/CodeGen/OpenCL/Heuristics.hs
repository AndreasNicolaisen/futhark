-- | Some OpenCL platforms have a SIMD/warp/wavefront-based execution
-- model that execute groups of threads in lockstep, permitting us to
-- perform cross-thread synchronisation within each such group without
-- the use of barriers.  Unfortunately, there seems to be no reliable
-- way to query these sizes at runtime.  Instead, we use builtin
-- tables to figure out which size we should use for a specific
-- platform and device.  If nothing matches here, the wave size should
-- be set to one.
--
-- We also use this to select reasonable default group sizes and group
-- counts.
module Futhark.CodeGen.OpenCL.Heuristics
  ( SizeHeuristic (..),
    DeviceType (..),
    WhichSize (..),
    DeviceInfo (..),
    sizeHeuristicsTable,
  )
where

import Futhark.Analysis.PrimExp
import Futhark.Util.Pretty

-- | The type of OpenCL device that this heuristic applies to.
data DeviceType = DeviceCPU | DeviceGPU

-- | The value supplies by a heuristic can depend on some device
-- information.  This will be translated into a call to
-- @clGetDeviceInfo()@. Make sure to only request info that can be
-- casted to a scalar type.
newtype DeviceInfo = DeviceInfo String

instance Pretty DeviceInfo where
  ppr (DeviceInfo s) = text "device_info" <> parens (ppr s)

-- | A size that can be assigned a default.
data WhichSize = LockstepWidth | NumGroups | GroupSize | TileSize | Threshold

-- | A heuristic for setting the default value for something.
data SizeHeuristic = SizeHeuristic
  { platformName :: String,
    deviceType :: DeviceType,
    heuristicSize :: WhichSize,
<<<<<<< HEAD
    heuristicValue :: PrimExp DeviceInfo
=======
    heuristicValue :: TPrimExp Int32 DeviceInfo
>>>>>>> 41e0aef4
  }

-- | All of our heuristics.
sizeHeuristicsTable :: [SizeHeuristic]
sizeHeuristicsTable =
<<<<<<< HEAD
  [ SizeHeuristic "NVIDIA CUDA" DeviceGPU LockstepWidth $ constant 32,
    SizeHeuristic "AMD Accelerated Parallel Processing" DeviceGPU LockstepWidth $ constant 32,
    SizeHeuristic "" DeviceGPU LockstepWidth $ constant 1,
=======
  [ SizeHeuristic "NVIDIA CUDA" DeviceGPU LockstepWidth 32,
    SizeHeuristic "AMD Accelerated Parallel Processing" DeviceGPU LockstepWidth 32,
    SizeHeuristic "" DeviceGPU LockstepWidth 1,
>>>>>>> 41e0aef4
    -- We calculate the number of groups to aim for 1024 threads per
    -- compute unit if we also use the default group size.  This seems
    -- to perform well in practice.
    SizeHeuristic "" DeviceGPU NumGroups $ 4 * max_compute_units,
<<<<<<< HEAD
    SizeHeuristic "" DeviceGPU GroupSize $ constant 256,
    SizeHeuristic "" DeviceGPU TileSize $ constant 32,
    SizeHeuristic "" DeviceGPU Threshold $ constant $ 32 * 1024,
    SizeHeuristic "" DeviceCPU LockstepWidth $ constant 1,
    SizeHeuristic "" DeviceCPU NumGroups max_compute_units,
    SizeHeuristic "" DeviceCPU GroupSize $ constant 32,
    SizeHeuristic "" DeviceCPU TileSize $ constant 4,
    SizeHeuristic "" DeviceCPU Threshold max_compute_units
  ]
  where
    constant = ValueExp . IntValue . Int32Value
    max_compute_units =
      LeafExp (DeviceInfo "MAX_COMPUTE_UNITS") $ IntType Int32
=======
    SizeHeuristic "" DeviceGPU GroupSize 256,
    SizeHeuristic "" DeviceGPU TileSize 32,
    SizeHeuristic "" DeviceGPU Threshold $ 32 * 1024,
    SizeHeuristic "" DeviceCPU LockstepWidth 1,
    SizeHeuristic "" DeviceCPU NumGroups max_compute_units,
    SizeHeuristic "" DeviceCPU GroupSize 32,
    SizeHeuristic "" DeviceCPU TileSize 4,
    SizeHeuristic "" DeviceCPU Threshold max_compute_units
  ]
  where
    max_compute_units =
      TPrimExp $ LeafExp (DeviceInfo "MAX_COMPUTE_UNITS") $ IntType Int32
>>>>>>> 41e0aef4
<|MERGE_RESOLUTION|>--- conflicted
+++ resolved
@@ -41,44 +41,19 @@
   { platformName :: String,
     deviceType :: DeviceType,
     heuristicSize :: WhichSize,
-<<<<<<< HEAD
-    heuristicValue :: PrimExp DeviceInfo
-=======
     heuristicValue :: TPrimExp Int32 DeviceInfo
->>>>>>> 41e0aef4
   }
 
 -- | All of our heuristics.
 sizeHeuristicsTable :: [SizeHeuristic]
 sizeHeuristicsTable =
-<<<<<<< HEAD
-  [ SizeHeuristic "NVIDIA CUDA" DeviceGPU LockstepWidth $ constant 32,
-    SizeHeuristic "AMD Accelerated Parallel Processing" DeviceGPU LockstepWidth $ constant 32,
-    SizeHeuristic "" DeviceGPU LockstepWidth $ constant 1,
-=======
   [ SizeHeuristic "NVIDIA CUDA" DeviceGPU LockstepWidth 32,
     SizeHeuristic "AMD Accelerated Parallel Processing" DeviceGPU LockstepWidth 32,
     SizeHeuristic "" DeviceGPU LockstepWidth 1,
->>>>>>> 41e0aef4
     -- We calculate the number of groups to aim for 1024 threads per
     -- compute unit if we also use the default group size.  This seems
     -- to perform well in practice.
     SizeHeuristic "" DeviceGPU NumGroups $ 4 * max_compute_units,
-<<<<<<< HEAD
-    SizeHeuristic "" DeviceGPU GroupSize $ constant 256,
-    SizeHeuristic "" DeviceGPU TileSize $ constant 32,
-    SizeHeuristic "" DeviceGPU Threshold $ constant $ 32 * 1024,
-    SizeHeuristic "" DeviceCPU LockstepWidth $ constant 1,
-    SizeHeuristic "" DeviceCPU NumGroups max_compute_units,
-    SizeHeuristic "" DeviceCPU GroupSize $ constant 32,
-    SizeHeuristic "" DeviceCPU TileSize $ constant 4,
-    SizeHeuristic "" DeviceCPU Threshold max_compute_units
-  ]
-  where
-    constant = ValueExp . IntValue . Int32Value
-    max_compute_units =
-      LeafExp (DeviceInfo "MAX_COMPUTE_UNITS") $ IntType Int32
-=======
     SizeHeuristic "" DeviceGPU GroupSize 256,
     SizeHeuristic "" DeviceGPU TileSize 32,
     SizeHeuristic "" DeviceGPU Threshold $ 32 * 1024,
@@ -90,5 +65,4 @@
   ]
   where
     max_compute_units =
-      TPrimExp $ LeafExp (DeviceInfo "MAX_COMPUTE_UNITS") $ IntType Int32
->>>>>>> 41e0aef4
+      TPrimExp $ LeafExp (DeviceInfo "MAX_COMPUTE_UNITS") $ IntType Int32