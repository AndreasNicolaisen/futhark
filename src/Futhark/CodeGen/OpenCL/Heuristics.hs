-- | Some OpenCL platforms have a SIMD/warp/wavefront-based execution
-- model that execute groups of threads in lockstep, permitting us to
-- perform cross-thread synchronisation within each such group without
-- the use of barriers.  Unfortunately, there seems to be no reliable
-- way to query these sizes at runtime.  Instead, we use builtin
-- tables to figure out which size we should use for a specific
-- platform and device.  If nothing matches here, the wave size should
-- be set to one.
--
-- We also use this to select reasonable default group sizes and group
-- counts.
module Futhark.CodeGen.OpenCL.Heuristics
       ( SizeHeuristic (..)
       , DeviceType (..)
       , WhichSize (..)
       , DeviceInfo (..)
       , sizeHeuristicsTable
       )
       where

import Futhark.Analysis.PrimExp
import Futhark.Util.Pretty

-- | The type of OpenCL device that this heuristic applies to.
data DeviceType = DeviceCPU | DeviceGPU

-- | The value supplies by a heuristic can depend on some device
-- information.  This will be translated into a call to
-- @clGetDeviceInfo()@. Make sure to only request info that can be
-- casted to a scalar type.
newtype DeviceInfo = DeviceInfo String

instance Pretty DeviceInfo where
  ppr (DeviceInfo s) = text "device_info" <> parens (ppr s)

-- | A size that can be assigned a default.
data WhichSize = LockstepWidth | NumGroups | GroupSize | TileSize | RegTileSize | Threshold

-- | A heuristic for setting the default value for something.
data SizeHeuristic =
    SizeHeuristic { platformName :: String
                  , deviceType :: DeviceType
                  , heuristicSize :: WhichSize
                  , heuristicValue :: PrimExp DeviceInfo
                  }

-- | All of our heuristics.
sizeHeuristicsTable :: [SizeHeuristic]
sizeHeuristicsTable =
<<<<<<< HEAD
  [ SizeHeuristic "NVIDIA CUDA" DeviceGPU LockstepWidth $ HeuristicConst 32
  , SizeHeuristic "AMD Accelerated Parallel Processing" DeviceGPU LockstepWidth $ HeuristicConst 32
  , SizeHeuristic "" DeviceGPU LockstepWidth $ HeuristicConst 1
  , SizeHeuristic "" DeviceGPU NumGroups $ HeuristicConst 256
  , SizeHeuristic "" DeviceGPU GroupSize $ HeuristicConst 256
  , SizeHeuristic "" DeviceGPU TileSize $ HeuristicConst 32
  , SizeHeuristic "" DeviceGPU RegTileSize $ HeuristicConst 2
  , SizeHeuristic "" DeviceGPU Threshold $ HeuristicConst $ 32*1024

  , SizeHeuristic "" DeviceCPU LockstepWidth $ HeuristicConst 1
  , SizeHeuristic "" DeviceCPU NumGroups $ HeuristicDeviceInfo "MAX_COMPUTE_UNITS"
  , SizeHeuristic "" DeviceCPU GroupSize $ HeuristicConst 32
  , SizeHeuristic "" DeviceCPU TileSize $ HeuristicConst 4
  , SizeHeuristic "" DeviceCPU RegTileSize $ HeuristicConst 1
  , SizeHeuristic "" DeviceCPU Threshold $ HeuristicDeviceInfo "MAX_COMPUTE_UNITS"
  ]
=======
  [ SizeHeuristic "NVIDIA CUDA" DeviceGPU LockstepWidth $ constant 32
  , SizeHeuristic "AMD Accelerated Parallel Processing" DeviceGPU LockstepWidth $ constant 32
  , SizeHeuristic "" DeviceGPU LockstepWidth $ constant 1
  -- We calculate the number of groups to aim for 1024 threads per
  -- compute unit if we also use the default group size.  This seems
  -- to perform well in practice.
  , SizeHeuristic "" DeviceGPU NumGroups $ 4 * max_compute_units
  , SizeHeuristic "" DeviceGPU GroupSize $ constant 256
  , SizeHeuristic "" DeviceGPU TileSize $ constant 32
  , SizeHeuristic "" DeviceGPU Threshold $ constant $ 32*1024

  , SizeHeuristic "" DeviceCPU LockstepWidth $ constant 1
  , SizeHeuristic "" DeviceCPU NumGroups max_compute_units
  , SizeHeuristic "" DeviceCPU GroupSize $ constant 32
  , SizeHeuristic "" DeviceCPU TileSize $ constant 4
  , SizeHeuristic "" DeviceCPU Threshold max_compute_units
  ]
  where constant = ValueExp . IntValue . Int32Value
        max_compute_units =
          LeafExp (DeviceInfo "MAX_COMPUTE_UNITS") $ IntType Int32
>>>>>>> 4d61b7b9
<|MERGE_RESOLUTION|>--- conflicted
+++ resolved
@@ -47,24 +47,6 @@
 -- | All of our heuristics.
 sizeHeuristicsTable :: [SizeHeuristic]
 sizeHeuristicsTable =
-<<<<<<< HEAD
-  [ SizeHeuristic "NVIDIA CUDA" DeviceGPU LockstepWidth $ HeuristicConst 32
-  , SizeHeuristic "AMD Accelerated Parallel Processing" DeviceGPU LockstepWidth $ HeuristicConst 32
-  , SizeHeuristic "" DeviceGPU LockstepWidth $ HeuristicConst 1
-  , SizeHeuristic "" DeviceGPU NumGroups $ HeuristicConst 256
-  , SizeHeuristic "" DeviceGPU GroupSize $ HeuristicConst 256
-  , SizeHeuristic "" DeviceGPU TileSize $ HeuristicConst 32
-  , SizeHeuristic "" DeviceGPU RegTileSize $ HeuristicConst 2
-  , SizeHeuristic "" DeviceGPU Threshold $ HeuristicConst $ 32*1024
-
-  , SizeHeuristic "" DeviceCPU LockstepWidth $ HeuristicConst 1
-  , SizeHeuristic "" DeviceCPU NumGroups $ HeuristicDeviceInfo "MAX_COMPUTE_UNITS"
-  , SizeHeuristic "" DeviceCPU GroupSize $ HeuristicConst 32
-  , SizeHeuristic "" DeviceCPU TileSize $ HeuristicConst 4
-  , SizeHeuristic "" DeviceCPU RegTileSize $ HeuristicConst 1
-  , SizeHeuristic "" DeviceCPU Threshold $ HeuristicDeviceInfo "MAX_COMPUTE_UNITS"
-  ]
-=======
   [ SizeHeuristic "NVIDIA CUDA" DeviceGPU LockstepWidth $ constant 32
   , SizeHeuristic "AMD Accelerated Parallel Processing" DeviceGPU LockstepWidth $ constant 32
   , SizeHeuristic "" DeviceGPU LockstepWidth $ constant 1
@@ -74,15 +56,16 @@
   , SizeHeuristic "" DeviceGPU NumGroups $ 4 * max_compute_units
   , SizeHeuristic "" DeviceGPU GroupSize $ constant 256
   , SizeHeuristic "" DeviceGPU TileSize $ constant 32
+  , SizeHeuristic "" DeviceGPU RegTileSize $ constant 2
   , SizeHeuristic "" DeviceGPU Threshold $ constant $ 32*1024
 
   , SizeHeuristic "" DeviceCPU LockstepWidth $ constant 1
   , SizeHeuristic "" DeviceCPU NumGroups max_compute_units
   , SizeHeuristic "" DeviceCPU GroupSize $ constant 32
   , SizeHeuristic "" DeviceCPU TileSize $ constant 4
+  , SizeHeuristic "" DeviceCPU RegTileSize $ constant 1
   , SizeHeuristic "" DeviceCPU Threshold max_compute_units
   ]
   where constant = ValueExp . IntValue . Int32Value
         max_compute_units =
-          LeafExp (DeviceInfo "MAX_COMPUTE_UNITS") $ IntType Int32
->>>>>>> 4d61b7b9
+          LeafExp (DeviceInfo "MAX_COMPUTE_UNITS") $ IntType Int32