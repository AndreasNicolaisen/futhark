{-# LANGUAGE GeneralizedNewtypeDeriving #-}
{-# LANGUAGE MultiParamTypeClasses #-}
{-# LANGUAGE FlexibleContexts #-}
{-# LANGUAGE TypeFamilies #-}
-- | Perform horizontal and vertical fusion of SOACs.
module Futhark.Optimise.Fusion ( fuseSOACs )
  where

import Control.Monad.State
import Control.Monad.Reader
import Control.Monad.Except
import Data.Maybe
import qualified Data.Map.Strict as M
import qualified Data.Set      as S
import qualified Data.List         as L

import Futhark.IR.Prop.Aliases
import Futhark.IR.SOACS hiding (SOAC(..))
import qualified Futhark.IR.Aliases as Aliases
import qualified Futhark.IR.SOACS as Futhark
import Futhark.MonadFreshNames
import Futhark.IR.SOACS.Simplify
import Futhark.Optimise.Fusion.LoopKernel
import Futhark.Construct
import qualified Futhark.Analysis.HORep.SOAC as SOAC
import qualified Futhark.Analysis.Alias as Alias
import Futhark.Transform.Rename
import Futhark.Transform.Substitute
import Futhark.Pass

data VarEntry = IsArray VName (NameInfo SOACS) Names SOAC.Input
              | IsNotArray (NameInfo SOACS)

varEntryType :: VarEntry -> NameInfo SOACS
varEntryType (IsArray _ dec _ _) =
  dec
varEntryType (IsNotArray dec) =
  dec

varEntryAliases :: VarEntry -> Names
varEntryAliases (IsArray _ _ x _) = x
varEntryAliases _ = mempty

data FusionGEnv = FusionGEnv {
    soacs      :: M.Map VName [VName]
  -- ^ Mapping from variable name to its entire family.
  , varsInScope:: M.Map VName VarEntry
  , fusedRes   :: FusedRes
  }

lookupArr :: VName -> FusionGEnv -> Maybe SOAC.Input
lookupArr v env = asArray =<< M.lookup v (varsInScope env)
  where asArray (IsArray _ _ _ input) = Just input
        asArray IsNotArray{}          = Nothing

newtype Error = Error String

instance Show Error where
  show (Error msg) = "Fusion error:\n" ++ msg

newtype FusionGM a = FusionGM (ExceptT Error (StateT VNameSource (Reader FusionGEnv)) a)
  deriving (Monad, Applicative, Functor,
            MonadError Error,
            MonadState VNameSource,
            MonadReader FusionGEnv)

instance MonadFreshNames FusionGM where
  getNameSource = get
  putNameSource = put

instance HasScope SOACS FusionGM where
  askScope = asks $ toScope . varsInScope
    where toScope = M.map varEntryType

------------------------------------------------------------------------
--- Monadic Helpers: bind/new/runFusionGatherM, etc
------------------------------------------------------------------------

-- | Binds an array name to the set of used-array vars
bindVar :: FusionGEnv -> (Ident, Names) -> FusionGEnv
bindVar env (Ident name t, aliases) =
  env { varsInScope = M.insert name entry $ varsInScope env }
  where entry = case t of
          Array {} -> IsArray name (LetName t) aliases' $ SOAC.identInput $ Ident name t
          _        -> IsNotArray $ LetName t
        expand = maybe mempty varEntryAliases . flip M.lookup (varsInScope env)
        aliases' = aliases <> mconcat (map expand $ namesToList aliases)

bindVars :: FusionGEnv -> [(Ident, Names)] -> FusionGEnv
bindVars = foldl bindVar

binding :: [(Ident, Names)] -> FusionGM a -> FusionGM a
binding vs = local (`bindVars` vs)

gatherStmPattern :: Pattern -> Exp -> FusionGM FusedRes -> FusionGM FusedRes
gatherStmPattern pat e = binding $ zip idents aliases
  where idents = patternIdents pat
        aliases = replicate (length (patternContextNames pat)) mempty ++
                  expAliases (Alias.analyseExp mempty e)

bindingPat :: Pattern -> FusionGM a -> FusionGM a
bindingPat = binding . (`zip` repeat mempty) . patternIdents

bindingParams :: Typed t => [Param t] -> FusionGM a -> FusionGM a
bindingParams = binding . (`zip` repeat mempty) . map paramIdent

-- | Binds an array name to the set of soac-produced vars
bindingFamilyVar :: [VName] -> FusionGEnv -> Ident -> FusionGEnv
bindingFamilyVar faml env (Ident nm t) =
  env { soacs       = M.insert nm faml $ soacs env
      , varsInScope = M.insert nm (IsArray nm (LetName t) mempty $
                                   SOAC.identInput $ Ident nm t) $
                      varsInScope env
      }

varAliases :: VName -> FusionGM Names
varAliases v = asks $ (oneName v<>) . maybe mempty varEntryAliases .
                      M.lookup v . varsInScope

varsAliases :: Names -> FusionGM Names
varsAliases = fmap mconcat . mapM varAliases . namesToList

checkForUpdates :: FusedRes -> Exp -> FusionGM FusedRes
checkForUpdates res (BasicOp (Update src is _)) = do
  res' <- foldM addVarToInfusible res $
          src : namesToList (mconcat $ map freeIn is)
  aliases <- varAliases src
  let inspectKer k = k { inplace = aliases <> inplace k }
  return res' { kernels = M.map inspectKer $ kernels res' }
checkForUpdates res _ = return res

-- | Updates the environment: (i) the @soacs@ (map) by binding each pattern
--   element identifier to all pattern elements (identifiers) and (ii) the
--   variables in scope (map) by inserting each (pattern-array) name.
--   Finally, if the binding is an in-place update, then the @inplace@ field
--   of each (result) kernel is updated with the new in-place updates.
bindingFamily :: Pattern -> FusionGM FusedRes -> FusionGM FusedRes
bindingFamily pat = local bind
  where idents = patternIdents pat
        family = patternNames pat
        bind env = foldl (bindingFamilyVar family) env idents

bindingTransform :: PatElem -> VName -> SOAC.ArrayTransform -> FusionGM a -> FusionGM a
bindingTransform pe srcname trns = local $ \env ->
  case M.lookup srcname $ varsInScope env of
    Just (IsArray src' _ aliases input) ->
      env { varsInScope =
              M.insert vname
              (IsArray src' (LetName dec) (oneName srcname <> aliases) $
               trns `SOAC.addTransform` input) $
              varsInScope env
          }
    _ -> bindVar env (patElemIdent pe, oneName vname)
  where vname = patElemName pe
        dec = patElemDec pe

-- | Binds the fusion result to the environment.
bindRes :: FusedRes -> FusionGM a -> FusionGM a
bindRes rrr = local (\x -> x { fusedRes = rrr })

-- | The fusion transformation runs in this monad.  The mutable
-- state refers to the fresh-names engine.
-- The reader hides the vtable that associates ... to ... (fill in, please).
-- The 'Either' monad is used for error handling.
runFusionGatherM :: MonadFreshNames m =>
                    FusionGM a -> FusionGEnv -> m (Either Error a)
runFusionGatherM (FusionGM a) env =
  modifyNameSource $ \src -> runReader (runStateT (runExceptT a) src) env

------------------------------------------------------------------------
--- Fusion Entry Points: gather the to-be-fused kernels@pgm level    ---
---    and fuse them in a second pass!                               ---
------------------------------------------------------------------------

fuseSOACs :: Pass SOACS SOACS
fuseSOACs =
  Pass { passName = "Fuse SOACs"
       , passDescription = "Perform higher-order optimisation, i.e., fusion."
       , passFunction = \prog ->
           simplifySOACS =<< renameProg =<<
           intraproceduralTransformationWithConsts
           (fuseConsts (freeIn (progFuns prog))) fuseFun prog
       }

fuseConsts :: Names -> Stms SOACS -> PassM (Stms SOACS)
fuseConsts used_consts consts =
  fuseStms mempty consts $ map Var $ namesToList used_consts

fuseFun :: Stms SOACS -> FunDef SOACS -> PassM (FunDef SOACS)
fuseFun consts fun = do
  stms <- fuseStms (scopeOf consts <> scopeOfFParams (funDefParams fun))
          (bodyStms $ funDefBody fun)
          (bodyResult $ funDefBody fun)
  let body = (funDefBody fun) { bodyStms = stms }
  return fun { funDefBody = body }

fuseStms :: Scope SOACS -> Stms SOACS -> Result -> PassM (Stms SOACS)
fuseStms scope stms res = do
  let env  = FusionGEnv { soacs = M.empty
                        , varsInScope = mempty
                        , fusedRes = mempty
                        }
  k <- cleanFusionResult <$>
       liftEitherM (runFusionGatherM
                    (binding scope' $ fusionGatherStms mempty (stmsToList stms) res)
                    env)
  if not $ rsucc k
  then return stms
  else liftEitherM $ runFusionGatherM (binding scope' $ bindRes k $ fuseInStms stms) env
  where scope' = map toBind $ M.toList scope
        toBind (k, t) = (Ident k $ typeOf t, mempty)

---------------------------------------------------
---------------------------------------------------
---- RESULT's Data Structure
---------------------------------------------------
---------------------------------------------------

-- | A type used for (hopefully) uniquely referring a producer SOAC.
-- The uniquely identifying value is the name of the first array
-- returned from the SOAC.
newtype KernName = KernName { unKernName :: VName }
  deriving (Eq, Ord, Show)

data FusedRes = FusedRes {
    rsucc :: Bool
  -- ^ Whether we have fused something anywhere.

  , outArr     :: M.Map VName KernName
  -- ^ Associates an array to the name of the
  -- SOAC kernel that has produced it.

  , inpArr     :: M.Map VName (S.Set KernName)
  -- ^ Associates an array to the names of the
  -- SOAC kernels that uses it. These sets include
  -- only the SOAC input arrays used as full variables, i.e., no `a[i]'.

  , infusible  :: Names
  -- ^ the (names of) arrays that are not fusible, i.e.,
  --
  --   1. they are either used other than input to SOAC kernels, or
  --
  --   2. are used as input to at least two different kernels that
  --      are not located on disjoint control-flow branches, or
  --
  --   3. are used in the lambda expression of SOACs

  , kernels    :: M.Map KernName FusedKer
  -- ^ The map recording the uses
  }

instance Semigroup FusedRes where
  res1 <> res2 =
    FusedRes (rsucc     res1       ||      rsucc     res2)
             (outArr    res1    `M.union`  outArr    res2)
             (M.unionWith S.union (inpArr res1) (inpArr res2) )
             (infusible res1    <>  infusible res2)
             (kernels   res1    `M.union`  kernels   res2)

instance Monoid FusedRes where
  mempty = FusedRes { rsucc     = False,   outArr = M.empty, inpArr  = M.empty,
                      infusible = mempty, kernels = M.empty }

isInpArrInResModKers :: FusedRes -> S.Set KernName -> VName -> Bool
isInpArrInResModKers ress kers nm =
  case M.lookup nm (inpArr ress) of
    Nothing -> False
    Just s  -> not $ S.null $ s `S.difference` kers

getKersWithInpArrs :: FusedRes -> [VName] -> S.Set KernName
getKersWithInpArrs ress =
  S.unions . mapMaybe (`M.lookup` inpArr ress)

-- | extend the set of names to include all the names
--     produced via SOACs (by querring the vtable's soac)
expandSoacInpArr :: [VName] -> FusionGM [VName]
expandSoacInpArr =
    foldM (\y nm -> do bnd <- asks $ M.lookup nm . soacs
                       case bnd of
                         Nothing  -> return (y++[nm])
                         Just nns -> return (y++nns )
          ) []

----------------------------------------------------------------------
----------------------------------------------------------------------

soacInputs :: SOAC -> FusionGM ([VName], [VName])
soacInputs soac = do
  let (inp_idds, other_idds) = getIdentArr $ SOAC.inputs soac
      (inp_nms0, other_nms0) = (inp_idds, other_idds)
  inp_nms   <- expandSoacInpArr   inp_nms0
  other_nms <- expandSoacInpArr other_nms0
  return (inp_nms, other_nms)

addNewKerWithInfusible :: FusedRes -> ([Ident], StmAux (), SOAC, Names) -> Names -> FusionGM FusedRes
addNewKerWithInfusible res (idd, aux, soac, consumed) ufs = do
  nm_ker <- KernName <$> newVName "ker"
  scope <- askScope
  let out_nms = map identName idd
      new_ker = newKernel aux soac consumed out_nms scope
      comb    = M.unionWith S.union
      os' = M.fromList [(arr,nm_ker) | arr <- out_nms]
            `M.union` outArr res
      is' = M.fromList [(arr,S.singleton nm_ker)
                         | arr <- map SOAC.inputArray $ SOAC.inputs soac]
            `comb` inpArr res
  return $ FusedRes (rsucc res) os' is' ufs
           (M.insert nm_ker new_ker (kernels res))

lookupInput :: VName -> FusionGM (Maybe SOAC.Input)
lookupInput name = asks $ lookupArr name

inlineSOACInput :: SOAC.Input -> FusionGM SOAC.Input
inlineSOACInput (SOAC.Input ts v t) = do
  maybe_inp <- lookupInput v
  case maybe_inp of
    Nothing ->
      return $ SOAC.Input ts v t
    Just (SOAC.Input ts2 v2 t2) ->
      return $ SOAC.Input (ts2<>ts) v2 t2

inlineSOACInputs :: SOAC -> FusionGM SOAC
inlineSOACInputs soac = do
  inputs' <- mapM inlineSOACInput $ SOAC.inputs soac
  return $ inputs' `SOAC.setInputs` soac


-- | Attempts to fuse between SOACs. Input:
--   @rem_bnds@ are the bindings remaining in the current body after @orig_soac@.
--   @lam_used_nms@ the infusible names
--   @res@ the fusion result (before processing the current soac)
--   @orig_soac@ and @out_idds@ the current SOAC and its binding pattern
--   @consumed@ is the set of names consumed by the SOAC.
--   Output: a new Fusion Result (after processing the current SOAC binding)
greedyFuse :: [Stm] -> Names -> FusedRes -> (Pattern, StmAux (), SOAC, Names)
           -> FusionGM FusedRes
greedyFuse rem_bnds lam_used_nms res (out_idds, aux, orig_soac, consumed) = do
  soac <- inlineSOACInputs orig_soac
  (inp_nms, other_nms) <- soacInputs soac
  -- Assumption: the free vars in lambda are already in @infusible res@.
  let out_nms     = patternNames out_idds
      isInfusible = (`nameIn` infusible res)
      is_screma  = case orig_soac of
                       SOAC.Screma _ form _ ->
                         (isJust (isRedomapSOAC form) || isJust (isScanomapSOAC form)) &&
                         not (isJust (isReduceSOAC form) || isJust (isScanSOAC form))
                       _ -> False
  --
  -- Conditions for fusion:
  -- If current soac is a replicate OR (current soac a redomap/scanomap AND
  --    (i) none of @out_idds@ belongs to the infusible set)
  -- THEN try applying producer-consumer fusion
  -- ELSE try applying horizontal        fusion
  -- (without duplicating computation in both cases)

  (ok_kers_compat, fused_kers, fused_nms, old_kers, oldker_nms) <-
        if   is_screma || any isInfusible out_nms
        then horizontGreedyFuse rem_bnds res (out_idds, aux, soac, consumed)
        else prodconsGreedyFuse          res (out_idds, aux, soac, consumed)
  --
  -- (ii) check whether fusing @soac@ will violate any in-place update
  --      restriction, e.g., would move an input array past its in-place update.
  let all_used_names = namesToList $ mconcat [lam_used_nms, namesFromList inp_nms, namesFromList other_nms]
      has_inplace ker = any (`nameIn` inplace ker) all_used_names
      ok_inplace = not $ any has_inplace old_kers
  --
  -- (iii)  there are some kernels that use some of `out_idds' as inputs
  -- (iv)   and producer-consumer or horizontal fusion succeeds with those.
  let fusible_ker = not (null old_kers) && ok_inplace && ok_kers_compat
  --
  -- Start constructing the fusion's result:
  --  (i) inparr ids other than vars will be added to infusible list,
  -- (ii) will also become part of the infusible set the inparr vars
  --         that also appear as inparr of another kernel,
  --         BUT which said kernel is not the one we are fusing with (now)!
  let mod_kerS  = if fusible_ker then S.fromList oldker_nms else mempty
  let used_inps = filter (isInpArrInResModKers res mod_kerS) inp_nms
  let ufs       = mconcat [infusible res, namesFromList used_inps,
                           namesFromList other_nms `namesSubtract`
                           namesFromList (map SOAC.inputArray $ SOAC.inputs soac)]
  let comb      = M.unionWith S.union

  if not fusible_ker then
    addNewKerWithInfusible res (patternIdents out_idds, aux, soac, consumed) ufs
  else do
     -- Need to suitably update `inpArr':
     --   (i) first remove the inpArr bindings of the old kernel
     let inpArr' =
            foldl (\inpa (kold, knm) ->
                    S.foldl'
                        (\inpp nm ->
                           case M.lookup nm inpp of
                             Nothing -> inpp
                             Just s  -> let new_set = S.delete knm s
                                        in if S.null new_set
                                           then M.delete nm         inpp
                                           else M.insert nm new_set inpp
                        )
                    inpa $ arrInputs kold
                 )
            (inpArr res) (zip old_kers oldker_nms)
     --  (ii) then add the inpArr bindings of the new kernel
     let fused_ker_nms = zip fused_nms fused_kers
         inpArr''= foldl (\inpa' (knm, knew) ->
                             M.fromList [ (k, S.singleton knm)
                                         | k <- S.toList $ arrInputs knew ]
                             `comb` inpa'
                         )
                   inpArr' fused_ker_nms
     -- Update the kernels map (why not delete the ones that have been fused?)
     let kernels' = M.fromList fused_ker_nms `M.union` kernels res
     -- nothing to do for `outArr' (since we have not added a new kernel)
     -- DO IMPROVEMENT: attempt to fuse the resulting kernel AGAIN until it fails,
     --                 but make sure NOT to add a new kernel!
     return $ FusedRes True (outArr res) inpArr'' ufs kernels'

prodconsGreedyFuse :: FusedRes -> (Pattern, StmAux (), SOAC, Names)
                   -> FusionGM (Bool, [FusedKer], [KernName], [FusedKer], [KernName])
prodconsGreedyFuse res (out_idds, aux, soac, consumed) = do
  let out_nms        = patternNames out_idds    -- Extract VNames from output patterns
      to_fuse_knmSet = getKersWithInpArrs res out_nms  -- Find kernels which consume outputs
      to_fuse_knms   = S.toList to_fuse_knmSet
      lookup_kern k  = case M.lookup k (kernels res) of
                         Nothing  -> throwError $ Error
                                     ("In Fusion.hs, greedyFuse, comp of to_fuse_kers: "
                                      ++ "kernel name not found in kernels field!")
                         Just ker -> return ker
  to_fuse_kers <- mapM lookup_kern to_fuse_knms -- Get all consumer kernels
  -- try producer-consumer fusion
  (ok_kers_compat, fused_kers) <- do
      kers <- forM to_fuse_kers $
              attemptFusion mempty (patternNames out_idds) soac consumed
      case sequence kers of
        Nothing    -> return (False, [])
        Just kers' -> return (True, map certifyKer kers')
  return (ok_kers_compat, fused_kers, to_fuse_knms, to_fuse_kers, to_fuse_knms)
  where certifyKer k = k { kerAux = kerAux k <> aux }

horizontGreedyFuse :: [Stm] -> FusedRes -> (Pattern, StmAux (), SOAC, Names)
                   -> FusionGM (Bool, [FusedKer], [KernName], [FusedKer], [KernName])
horizontGreedyFuse rem_bnds res (out_idds, aux, soac, consumed) = do
  (inp_nms, _) <- soacInputs soac
  let out_nms        = patternNames out_idds
      infusible_nms  = namesFromList $ filter (`nameIn` infusible res) out_nms
      out_arr_nms    = case soac of
                        -- the accumulator result cannot be fused!
                        SOAC.Screma _ (ScremaForm scans reds _) _ ->
                          drop (scanResults scans + redResults reds) out_nms
                        SOAC.Stream _ frm _ _ -> drop (length $ getStreamAccums frm) out_nms
                        _ -> out_nms
      to_fuse_knms1  = S.toList $ getKersWithInpArrs res (out_arr_nms++inp_nms)
      to_fuse_knms2  = getKersWithSameInpSize (SOAC.width soac) res
      to_fuse_knms   = S.toList $ S.fromList $ to_fuse_knms1 ++ to_fuse_knms2
      lookupKernel k  = case M.lookup k (kernels res) of
                          Nothing  -> throwError $ Error
                                      ("In Fusion.hs, greedyFuse, comp of to_fuse_kers: "
                                       ++ "kernel name not found in kernels field!")
                          Just ker -> return ker

  -- For each kernel get the index in the bindings where the kernel is
  -- located and sort based on the index so that partial fusion may
  -- succeed.  We use the last position where one of the kernel
  -- outputs occur.
  let bnd_nms = map (patternNames . stmPattern) rem_bnds
  kernminds <- forM to_fuse_knms $ \ker_nm -> do
    ker <- lookupKernel ker_nm
    case mapMaybe (\out_nm -> L.findIndex (elem out_nm) bnd_nms) (outNames ker) of
      [] -> return Nothing
      is -> return $ Just (ker,ker_nm,maximum is)

  scope <- askScope
  let kernminds' = L.sortBy (\(_,_,i1) (_,_,i2)->compare i1 i2) $ catMaybes kernminds
      soac_kernel = newKernel aux soac consumed out_nms scope

  -- now try to fuse kernels one by one (in a fold); @ok_ind@ is the index of the
  -- kernel until which fusion succeded, and @fused_ker@ is the resulting kernel.
  use_scope <- (<>scopeOf rem_bnds) <$> askScope
  (_,ok_ind,_,fused_ker,_) <-
      foldM (\(cur_ok,n,prev_ind,cur_ker,ufus_nms) (ker, _ker_nm, bnd_ind) -> do
                -- check that we still try fusion and that the intermediate
                -- bindings do not use the results of cur_ker
                let curker_outnms  = outNames cur_ker
                    curker_outset  = namesFromList curker_outnms
                    new_ufus_nms   = namesFromList $ outNames ker ++ namesToList ufus_nms
                    -- disable horizontal fusion in the case when an output array of
                    -- producer SOAC is a non-trivially transformed input of the consumer
                    out_transf_ok  = let ker_inp = SOAC.inputs $ fsoac ker
                                         unfuse1 = namesFromList (map SOAC.inputArray ker_inp) `namesSubtract`
                                                   namesFromList (mapMaybe SOAC.isVarInput ker_inp)
                                         unfuse2 = namesIntersection curker_outset ufus_nms
                                     in not $ unfuse1 `namesIntersect` unfuse2
                    -- Disable horizontal fusion if consumer has any
                    -- output transforms.
                    cons_no_out_transf = SOAC.nullTransforms $ outputTransform ker

                consumer_ok   <- do let consumer_bnd   = rem_bnds !! bnd_ind
                                    maybesoac <- runReaderT (SOAC.fromExp $ stmExp consumer_bnd) use_scope
                                    case maybesoac of
                                      -- check that consumer's lambda body does not use
                                      -- directly the produced arrays (e.g., see noFusion3.fut).
                                      Right conssoac -> return $ not $
                                                        curker_outset
                                                        `namesIntersect`
                                                        freeIn (lambdaBody $ SOAC.lambda conssoac)
                                      Left _         -> return True

                let interm_bnds_ok = cur_ok && consumer_ok && out_transf_ok && cons_no_out_transf &&
                      foldl (\ok bnd-> ok && -- hardwired to False after first fail
                                       -- (i) check that the in-between bindings do
                                       --     not use the result of current kernel OR
                                       not (curker_outset `namesIntersect` freeIn (stmExp bnd)) ||
                                       --(ii) that the pattern-binding corresponds to
                                       --     the result of the consumer kernel; in the
                                       --     latter case it means it corresponds to a
                                       --     kernel that has been fused in the consumer,
                                       --     hence it should be ignored
                                        not ( null $ curker_outnms `L.intersect`
                                              patternNames (stmPattern bnd))
                            ) True (drop (prev_ind+1) $ take bnd_ind rem_bnds)
                if not interm_bnds_ok then return (False,n,bnd_ind,cur_ker,mempty)
                else do new_ker <- attemptFusion ufus_nms (outNames cur_ker)
                                   (fsoac cur_ker) (fusedConsumed cur_ker) ker
                        case new_ker of
                          Nothing -> return (False, n,bnd_ind,cur_ker,mempty)
                          Just krn->
                            let krn' = krn { kerAux = aux <> kerAux krn }
                            in return (True,n+1,bnd_ind,krn',new_ufus_nms)
            ) (True,0,0,soac_kernel,infusible_nms) kernminds'

  -- Find the kernels we have fused into and the name of the last such
  -- kernel (if any).
  let (to_fuse_kers', to_fuse_knms',_) = unzip3 $ take ok_ind kernminds'
      new_kernms = drop (ok_ind-1) to_fuse_knms'

  return (ok_ind>0, [fused_ker], new_kernms, to_fuse_kers', to_fuse_knms')

  where getKersWithSameInpSize :: SubExp -> FusedRes -> [KernName]
        getKersWithSameInpSize sz ress =
            map fst $ filter (\ (_,ker) -> sz == SOAC.width (fsoac ker)) $ M.toList $ kernels ress

------------------------------------------------------------------------
------------------------------------------------------------------------
------------------------------------------------------------------------
--- Fusion Gather for EXPRESSIONS and BODIES,                        ---
--- i.e., where work is being done:                                  ---
---    i) bottom-up AbSyn traversal (backward analysis)              ---
---   ii) soacs are fused greedily iff does not duplicate computation---
--- E.g., (y1, y2, y3) = mapT(f, x1, x2[i])                          ---
---       (z1, z2)     = mapT(g1, y1, y2)                            ---
---       (q1, q2)     = mapT(g2, y3, z1, a, y3)                     ---
---       res          = reduce(op, ne, q1, q2, z2, y1, y3)          ---
--- can be fused if y1,y2,y3, z1,z2, q1,q2 are not used elsewhere:   ---
---       res = redomap(op, \(x1,x2i,a)->                            ---
---                             let (y1,y2,y3) = f (x1, x2i)       in---
---                             let (z1,z2)    = g1(y1, y2)        in---
---                             let (q1,q2)    = g2(y3, z1, a, y3) in---
---                             (q1, q2, z2, y1, y3)                 ---
---                     x1, x2[i], a)                                ---
------------------------------------------------------------------------
------------------------------------------------------------------------
------------------------------------------------------------------------

fusionGatherBody :: FusedRes -> Body -> FusionGM FusedRes
fusionGatherBody fres (Body _ stms res) =
  fusionGatherStms fres (stmsToList stms) res

fusionGatherStms :: FusedRes -> [Stm] -> Result -> FusionGM FusedRes

-- Some forms of do-loops can profitably be considered streamSeqs.  We
-- are careful to ensure that the generated nested loop cannot itself
-- be considered a stream, to avoid infinite recursion.
fusionGatherStms fres (Let (Pattern [] pes) bndtp
                       (DoLoop [] merge (ForLoop i it w loop_vars) body) : bnds) res
  | not $ null loop_vars = do
  let (merge_params,merge_init) = unzip merge
      (loop_params,loop_arrs) = unzip loop_vars
  chunk_size <- newVName "chunk_size"
  offset <- newVName "offset"
  let chunk_param = Param chunk_size $ Prim int32
      offset_param = Param offset $ Prim $ IntType it

  acc_params <- forM merge_params $ \p ->
    Param <$> newVName (baseString (paramName p) ++ "_outer") <*>
    pure (paramType p)

  chunked_params <- forM loop_vars $ \(p,arr) ->
    Param <$> newVName (baseString arr ++ "_chunk") <*>
    pure (paramType p `arrayOfRow` Futhark.Var chunk_size)

  let lam_params = chunk_param : acc_params ++ [offset_param] ++ chunked_params

  lam_body <- runBodyBinder $ localScope (scopeOfLParams lam_params) $ do
    let merge' = zip merge_params $ map (Futhark.Var . paramName) acc_params
    j <- newVName "j"
    loop_body <- runBodyBinder $ do
      forM_ (zip loop_params chunked_params) $ \(p,a_p) ->
        letBindNames [paramName p] $ BasicOp $ Index (paramName a_p) $
        fullSlice (paramType a_p) [DimFix $ Futhark.Var j]
      letBindNames [i] $ BasicOp $ BinOp (Add it OverflowUndef) (Futhark.Var offset) (Futhark.Var j)
      return body
    eBody [pure $
           DoLoop [] merge' (ForLoop j it (Futhark.Var chunk_size) []) loop_body,
           pure $
           BasicOp $ BinOp (Add Int32 OverflowUndef) (Futhark.Var offset) (Futhark.Var chunk_size)]
  let lam = Lambda { lambdaParams = lam_params
                   , lambdaBody = lam_body
                   , lambdaReturnType = map paramType $ acc_params ++ [offset_param]
                   }
      stream = Futhark.Stream w (Sequential $ merge_init ++ [intConst it 0]) lam loop_arrs

  -- It is important that the (discarded) final-offset is not the
  -- first element in the pattern, as we use the first element to
  -- identify the SOAC in the second phase of fusion.
  discard <- newVName "discard"
  let discard_pe = PatElem discard $ Prim int32

  fusionGatherStms fres
    (Let (Pattern [] (pes<>[discard_pe])) bndtp (Op stream) : bnds) res

fusionGatherStms fres (bnd@(Let pat _ e):bnds) res = do
  maybesoac <- SOAC.fromExp e
  case maybesoac of
    Right soac@(SOAC.Scatter _len lam _ivs _as) -> do
      -- We put the variables produced by Scatter into the infusible
      -- set to force horizontal fusion.  It is not possible to
      -- producer/consumer-fuse Scatter anyway.
      fres' <- addNamesToInfusible fres $ namesFromList $ patternNames pat
      mapLike fres' soac lam

    Right soac@(SOAC.Hist _ _ lam _) -> do
      -- We put the variables produced by Hist into the infusible
      -- set to force horizontal fusion.  It is not possible to
      -- producer/consumer-fuse Hist anyway.
      fres' <- addNamesToInfusible fres $ namesFromList $ patternNames pat
      mapLike fres' soac lam

    Right soac@(SOAC.Screma _ (ScremaForm scans reds map_lam) _) ->
      reduceLike soac (map scanLambda scans <> map redLambda reds <> [map_lam]) $
      concatMap scanNeutral scans <> concatMap redNeutral reds

    Right soac@(SOAC.Stream _ form lam _) -> do
      -- a redomap does not neccessarily start a new kernel, e.g.,
      -- @let a= reduce(+,0,A) in ... bnds ... in let B = map(f,A)@
      -- can be fused into a redomap that replaces the @map@, if @a@
      -- and @B@ are defined in the same scope and @bnds@ does not uses @a@.
      -- a redomap always starts a new kernel
      let lambdas = case form of
                        Parallel _ _ lout _ -> [lout, lam]
                        _                   -> [lam]
      reduceLike soac lambdas $ getStreamAccums form

    _ | [pe] <- patternValueElements pat,
        Just (src,trns) <- SOAC.transformFromExp (stmCerts bnd) e ->
          bindingTransform pe src trns $ fusionGatherStms fres bnds res
      | otherwise -> do
          let pat_vars = map (BasicOp . SubExp . Var) $ patternNames pat
          bres <- gatherStmPattern pat e $ fusionGatherStms fres bnds res
          bres' <- checkForUpdates bres e
          foldM fusionGatherExp bres' (e:pat_vars)

  where aux = stmAux bnd
        rem_bnds = bnd : bnds
        consumed = consumedInExp $ Alias.analyseExp mempty e

        reduceLike soac lambdas nes = do
          (used_lam, lres)  <- foldM fusionGatherLam (mempty, fres) lambdas
          bres  <- bindingFamily pat $ fusionGatherStms lres bnds res
          bres' <- foldM fusionGatherSubExp bres nes
          consumed' <- varsAliases consumed
          greedyFuse rem_bnds used_lam bres' (pat, aux, soac, consumed')

        mapLike fres' soac lambda = do
          bres  <- bindingFamily pat $ fusionGatherStms fres' bnds res
          (used_lam, blres) <- fusionGatherLam (mempty, bres) lambda
          consumed' <- varsAliases consumed
          greedyFuse rem_bnds used_lam blres (pat, aux, soac, consumed')

fusionGatherStms fres [] res =
  foldM fusionGatherExp fres $ map (BasicOp . SubExp) res

fusionGatherExp :: FusedRes -> Exp -> FusionGM FusedRes

-----------------------------------------
---- Index/If    ----
-----------------------------------------

fusionGatherExp fres (DoLoop ctx val form loop_body) = do
  fres' <- addNamesToInfusible fres $ freeIn form <> freeIn ctx <> freeIn val
  let form_idents =
        case form of
          ForLoop i _ _ loopvars ->
            Ident i (Prim int32) : map (paramIdent . fst) loopvars
          WhileLoop{} -> []

  new_res <- binding (zip (form_idents ++ map (paramIdent . fst) (ctx<>val)) $
                      repeat mempty) $
    fusionGatherBody mempty loop_body
  -- make the inpArr infusible, so that they
  -- cannot be fused from outside the loop:
  let (inp_arrs, _) = unzip $ M.toList $ inpArr new_res
  let new_res' = new_res { infusible = infusible new_res <> mconcat (map oneName inp_arrs) }
  -- merge new_res with fres'
  return $ new_res' <> fres'

fusionGatherExp fres (If cond e_then e_else _) = do
    then_res <- fusionGatherBody mempty e_then
    else_res <- fusionGatherBody mempty e_else
    let both_res = then_res <> else_res
    fres'    <- fusionGatherSubExp fres cond
    mergeFusionRes fres' both_res

-----------------------------------------------------------------------------------
--- Errors: all SOACs, (because normalization ensures they appear
--- directly in let exp, i.e., let x = e)
-----------------------------------------------------------------------------------

fusionGatherExp _ (Op Futhark.Screma{}) = errorIllegal "screma"
fusionGatherExp _ (Op Futhark.Scatter{}) = errorIllegal "write"

-----------------------------------
---- Generic Traversal         ----
-----------------------------------

fusionGatherExp fres e = addNamesToInfusible fres $ freeIn e

fusionGatherSubExp :: FusedRes -> SubExp -> FusionGM FusedRes
fusionGatherSubExp fres (Var idd) = addVarToInfusible fres idd
fusionGatherSubExp fres _         = return fres

addNamesToInfusible :: FusedRes -> Names -> FusionGM FusedRes
addNamesToInfusible fres = foldM addVarToInfusible fres . namesToList

addVarToInfusible :: FusedRes -> VName -> FusionGM FusedRes
addVarToInfusible fres name = do
  trns <- asks $ lookupArr name
  let name' = case trns of
        Nothing         -> name
        Just (SOAC.Input _ orig _) -> orig
  return fres { infusible = oneName name' <> infusible fres }

-- Lambdas create a new scope.  Disallow fusing from outside lambda by
-- adding inp_arrs to the infusible set.
fusionGatherLam :: (Names, FusedRes) -> Lambda -> FusionGM (Names, FusedRes)
fusionGatherLam (u_set,fres) (Lambda idds body _) = do
    new_res <- bindingParams idds $ fusionGatherBody mempty body
    -- make the inpArr infusible, so that they
    -- cannot be fused from outside the lambda:
    let inp_arrs = namesFromList $ M.keys $ inpArr new_res
    let unfus = infusible new_res <> inp_arrs
    bnds <- asks $ M.keys . varsInScope
    let unfus'  = unfus `namesIntersection` namesFromList bnds
    -- merge fres with new_res'
    let new_res' = new_res { infusible = unfus' }
    -- merge new_res with fres'
    return (u_set <> unfus', new_res' <> fres)

-------------------------------------------------------------
-------------------------------------------------------------
--- FINALLY, Substitute the kernels in function
-------------------------------------------------------------
-------------------------------------------------------------

fuseInStms :: Stms SOACS -> FusionGM (Stms SOACS)
fuseInStms stms
  | Just (Let pat aux e, stms') <- stmsHead stms = do
      stms'' <- bindingPat pat $ fuseInStms stms'
      soac_bnds <- replaceSOAC pat aux e
      pure $ soac_bnds <> stms''
  | otherwise =
      pure mempty

fuseInBody :: Body -> FusionGM Body
fuseInBody (Body _ stms res) =
  Body () <$> fuseInStms stms <*> pure res

fuseInExp :: Exp -> FusionGM Exp

-- Handle loop specially because we need to bind the types of the
-- merge variables.
fuseInExp (DoLoop ctx val form loopbody) =
  binding (zip form_idents $ repeat mempty) $
  bindingParams (map fst $ ctx ++ val) $
  DoLoop ctx val form <$> fuseInBody loopbody
  where form_idents = case form of
          WhileLoop{} -> []
          ForLoop i it _ loopvars ->
            Ident i (Prim $ IntType it) :
            map (paramIdent . fst) loopvars

fuseInExp e = mapExpM fuseIn e

fuseIn :: Mapper SOACS SOACS FusionGM
fuseIn = identityMapper {
           mapOnBody = const fuseInBody
         , mapOnOp = mapSOACM identitySOACMapper { mapOnSOACLambda = fuseInLambda }
         }

fuseInLambda :: Lambda -> FusionGM Lambda
fuseInLambda (Lambda params body rtp) = do
  body' <- bindingParams params $ fuseInBody body
  return $ Lambda params body' rtp

replaceSOAC :: Pattern -> StmAux () -> Exp -> FusionGM (Stms SOACS)
replaceSOAC (Pattern _ []) _ _ = return mempty
replaceSOAC pat@(Pattern _ (patElem : _)) aux e = do
  fres  <- asks fusedRes
  let pat_nm = patElemName patElem
      names  = patternIdents pat
  case M.lookup pat_nm (outArr fres) of
    Nothing  ->
      oneStm . Let pat aux <$> fuseInExp e
    Just knm ->
      case M.lookup knm (kernels fres) of
        Nothing  -> throwError $ Error
                                   ("In Fusion.hs, replaceSOAC, outArr in ker_name "
                                    ++"which is not in Res: "++pretty (unKernName knm))
        Just ker -> do
          when (null $ fusedVars ker) $
            throwError $ Error
            ("In Fusion.hs, replaceSOAC, unfused kernel "
             ++"still in result: "++pretty names)
          insertKerSOAC aux (outNames ker) ker

insertKerSOAC :: StmAux () -> [VName] -> FusedKer -> FusionGM (Stms SOACS)
insertKerSOAC aux names ker = do
  new_soac' <- finaliseSOAC $ fsoac ker
  runBinder_ $ do
    f_soac <- SOAC.toSOAC new_soac'
    -- The fused kernel may consume more than the original SOACs (see
    -- issue #224).  We insert copy expressions to fix it.
    f_soac' <- copyNewlyConsumed (fusedConsumed ker) $ addOpAliases f_soac
    validents <- zipWithM newIdent (map baseString names) $ SOAC.typeOf new_soac'
<<<<<<< HEAD
    auxing aux $ letBind_ (basicPattern [] validents) $ Op f_soac'
=======
    auxing (kerAux ker <> aux) $ letBind (basicPattern [] validents) $ Op f_soac'
>>>>>>> c826dfc2
    transformOutput (outputTransform ker) names validents

-- | Perform simplification and fusion inside the lambda(s) of a SOAC.
finaliseSOAC :: SOAC.SOAC SOACS -> FusionGM (SOAC.SOAC SOACS)
finaliseSOAC new_soac =
  case new_soac of
    SOAC.Screma w (ScremaForm scans reds map_lam) arrs -> do
      scans' <- forM scans $ \(Scan scan_lam scan_nes) -> do
        scan_lam' <- simplifyAndFuseInLambda scan_lam
        return $ Scan scan_lam' scan_nes

      reds' <- forM reds $ \(Reduce comm red_lam red_nes) -> do
        red_lam' <- simplifyAndFuseInLambda red_lam
        return $ Reduce comm red_lam' red_nes

      map_lam' <- simplifyAndFuseInLambda map_lam

      return $ SOAC.Screma w (ScremaForm scans' reds' map_lam') arrs
    SOAC.Scatter w lam inps dests -> do
      lam' <- simplifyAndFuseInLambda lam
      return $ SOAC.Scatter w lam' inps dests
    SOAC.Hist w ops lam arrs -> do
      lam' <- simplifyAndFuseInLambda lam
      return $ SOAC.Hist w ops lam' arrs
    SOAC.Stream w form lam inps -> do
      lam' <- simplifyAndFuseInLambda lam
      return $ SOAC.Stream w form lam' inps

simplifyAndFuseInLambda :: Lambda -> FusionGM Lambda
simplifyAndFuseInLambda lam = do
  let args = replicate (length $ lambdaParams lam) Nothing
  lam' <- simplifyLambda lam args
  (_, nfres) <- fusionGatherLam (mempty, mkFreshFusionRes) lam'
  let nfres' =  cleanFusionResult nfres
  bindRes nfres' $ fuseInLambda lam'

copyNewlyConsumed :: Names
                  -> Futhark.SOAC (Aliases.Aliases SOACS)
                  -> Binder SOACS (Futhark.SOAC SOACS)
copyNewlyConsumed was_consumed soac =
  case soac of
    Futhark.Screma w (Futhark.ScremaForm scans reds map_lam) arrs -> do
      -- Copy any arrays that are consumed now, but were not in the
      -- constituents.
      arrs' <- mapM copyConsumedArr arrs
      -- Any consumed free variables will have to be copied inside the
      -- lambda, and we have to substitute the name of the copy for
      -- the original.
      map_lam' <- copyFreeInLambda map_lam

      let scans' = map (\scan -> scan { scanLambda =
                                          Aliases.removeLambdaAliases
                                          (scanLambda scan)})
                  scans

      let reds' = map (\red -> red { redLambda =
                                       Aliases.removeLambdaAliases
                                       (redLambda red)})
                  reds

      return $ Futhark.Screma w (Futhark.ScremaForm scans' reds' map_lam') arrs'

    _ -> return $ removeOpAliases soac
  where consumed = consumedInOp soac
        newly_consumed = consumed `namesSubtract` was_consumed

        copyConsumedArr a
          | a `nameIn` newly_consumed =
            letExp (baseString a <> "_copy") $ BasicOp $ Copy a
          | otherwise = return a

        copyFreeInLambda lam = do
          let free_consumed = consumedByLambda lam `namesSubtract`
                namesFromList (map paramName $ lambdaParams lam)
          (bnds, subst) <-
            foldM copyFree (mempty, mempty) $ namesToList free_consumed
          let lam' = Aliases.removeLambdaAliases lam
          return $ if null bnds
                   then lam'
                   else lam' { lambdaBody =
                                 insertStms bnds $
                                 substituteNames subst $ lambdaBody lam'
                             }

        copyFree (bnds, subst) v = do
          v_copy <- newVName $ baseString v <> "_copy"
          copy <- mkLetNamesM [v_copy] $ BasicOp $ Copy v
          return (oneStm copy<>bnds, M.insert v v_copy subst)

---------------------------------------------------
---------------------------------------------------
---- HELPERS
---------------------------------------------------
---------------------------------------------------

-- | Get a new fusion result, i.e., for when entering a new scope,
--   e.g., a new lambda or a new loop.
mkFreshFusionRes :: FusedRes
mkFreshFusionRes =
    FusedRes { rsucc     = False,   outArr = M.empty, inpArr  = M.empty,
               infusible = mempty, kernels = M.empty }

mergeFusionRes :: FusedRes -> FusedRes -> FusionGM FusedRes
mergeFusionRes res1 res2 = do
    let ufus_mres = infusible res1 <> infusible res2
    inp_both <- expandSoacInpArr $ M.keys $ inpArr res1 `M.intersection` inpArr res2
    let m_unfus = ufus_mres <> mconcat (map oneName inp_both)
    return $ FusedRes  (rsucc     res1       ||      rsucc     res2)
                       (outArr    res1    `M.union`  outArr    res2)
                       (M.unionWith S.union (inpArr res1) (inpArr res2) )
                       m_unfus
                       (kernels   res1    `M.union`  kernels   res2)


-- | The expression arguments are supposed to be array-type exps.
--   Returns a tuple, in which the arrays that are vars are in the
--   first element of the tuple, and the one which are indexed or
--   transposes (or otherwise transformed) should be in the second.
--
--   E.g., for expression `mapT(f, a, b[i])', the result should be
--   `([a],[b])'
getIdentArr :: [SOAC.Input] -> ([VName], [VName])
getIdentArr = foldl comb ([],[])
  where comb (vs,os) (SOAC.Input ts idd _)
          | SOAC.nullTransforms ts = (idd:vs, os)
        comb (vs, os) inp =
          (vs, SOAC.inputArray inp : os)

cleanFusionResult :: FusedRes -> FusedRes
cleanFusionResult fres =
    let newks = M.filter (not . null . fusedVars)      (kernels fres)
        newoa = M.filter (`M.member` newks)            (outArr  fres)
        newia = M.map    (S.filter (`M.member` newks)) (inpArr fres)
    in fres { outArr = newoa, inpArr = newia, kernels = newks }

--------------
--- Errors ---
--------------

errorIllegal :: String -> FusionGM FusedRes
errorIllegal soac_name =
    throwError $ Error
                  ("In Fusion.hs, soac "++soac_name++" appears illegally in pgm!")<|MERGE_RESOLUTION|>--- conflicted
+++ resolved
@@ -830,11 +830,7 @@
     -- issue #224).  We insert copy expressions to fix it.
     f_soac' <- copyNewlyConsumed (fusedConsumed ker) $ addOpAliases f_soac
     validents <- zipWithM newIdent (map baseString names) $ SOAC.typeOf new_soac'
-<<<<<<< HEAD
-    auxing aux $ letBind_ (basicPattern [] validents) $ Op f_soac'
-=======
     auxing (kerAux ker <> aux) $ letBind (basicPattern [] validents) $ Op f_soac'
->>>>>>> c826dfc2
     transformOutput (outputTransform ker) names validents
 
 -- | Perform simplification and fusion inside the lambda(s) of a SOAC.
