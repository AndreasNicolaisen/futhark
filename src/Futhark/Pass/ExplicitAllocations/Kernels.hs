--- conflicted
+++ resolved
@@ -15,17 +15,11 @@
 import Futhark.Representation.Kernels
 import Futhark.Pass.ExplicitAllocations
 import Futhark.Pass.ExplicitAllocations.SegOp
-<<<<<<< HEAD
-=======
 
 instance SizeSubst (HostOp lore op) where
   opSizeSubst (Pattern _ [size]) (SizeOp (SplitSpace _ _ _ elems_per_thread)) =
     M.singleton (patElemName size) elems_per_thread
   opSizeSubst _ _ = mempty
-
-instance SizeSubst (SegOp lvl lore) where
-  opSizeSubst _ _ = mempty
->>>>>>> b58ef476
 
 allocAtLevel :: SegLevel -> AllocM fromlore tlore a -> AllocM fromlore tlore a
 allocAtLevel lvl = local $ \env -> env { allocSpace = space
