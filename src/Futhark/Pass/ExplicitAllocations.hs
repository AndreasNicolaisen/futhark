--- conflicted
+++ resolved
@@ -556,7 +556,6 @@
     return op { genReduceOp = lam }
   return $ Inner $ HostOp $ SegGenRed space ops' ts body'
 
-<<<<<<< HEAD
 handleHostOp (Husk hspace (Lambda lp lb lr) nes ts body) = do
   src' <- mapM ensureDirectSource (hspaceSource hspace)
   let hspace' = (huskSpaceMemInfo hspace) { hspaceSource = src' }
@@ -567,12 +566,12 @@
     return (b, r)
   return $ Inner $ Husk hspace' red_op' nes ts body'
   where alloc (Param name (Prim pt)) = return $ Param name $ MemPrim pt
-        alloc (Param name (Mem size space)) = return $ Param name $ MemMem size space
+        alloc (Param name (Mem space)) = return $ Param name $ MemMem space
         alloc (Param name t@(Array pt shape u)) = do
-          (_, mem) <- allocForArray t DefaultSpace
+          mem <- allocForArray t DefaultSpace
           return $ Param name $ directIndexFunction pt shape u mem t
         ensureDirectSource s = do
-          (_, _, s') <- ensureDirectArray Nothing s
+          (_, s') <- ensureDirectArray Nothing s
           getVar s'
         getVar (Var v) = return v
         getVar _ = fail "Not a variable."
@@ -586,14 +585,11 @@
 
 huskParamMemInfo :: LParam Kernels -> VName -> LParam ExplicitMemory
 huskParamMemInfo (Param name (Prim pt)) _ = Param name $ MemPrim pt
-huskParamMemInfo (Param name (Mem size space)) _ = Param name $ MemMem size space
+huskParamMemInfo (Param name (Mem space)) _ = Param name $ MemMem space
 huskParamMemInfo (Param name t@(Array pt shape u)) mem =
   Param name $ directIndexFunction pt shape u mem t
 
-subInKernel :: AllocM InInKernel OutInKernel a
-=======
 subInKernel :: KernelSpace -> AllocM InInKernel OutInKernel a
->>>>>>> e65ff99c
             -> AllocM fromlore2 ExplicitMemory a
 subInKernel space = subAllocM handleKernelExp True
   where handleKernelExp (Barrier se) =
@@ -667,7 +663,6 @@
     return $ Body () (bnds'<>allocs) res''
   where num_vals = length space_oks
         space_oks' = replicate (length res - num_vals) Nothing ++ space_oks
-<<<<<<< HEAD
 
 allocInHuskBody :: (Allocable fromlore tolore, Allocator tolore (AllocM fromlore tolore)) =>
                    Body fromlore -> AllocM fromlore tolore (Body tolore)
@@ -683,17 +678,8 @@
   bt <- primType <$> lookupType v
   if bt
     then return $ Var v
-    else do (_, _, v') <- ensureDirectArray space_ok v
+    else do (_, v') <- ensureDirectArray space_ok v
             return v'
-=======
-        ensureDirect _ se@Constant{} = return se
-        ensureDirect space_ok (Var v) = do
-          bt <- primType <$> lookupType v
-          if bt
-            then return $ Var v
-            else do (_, v') <- ensureDirectArray space_ok v
-                    return v'
->>>>>>> e65ff99c
 
 allocInStms :: (Allocable fromlore tolore, Allocator tolore (AllocM fromlore tolore)) =>
                Stms fromlore -> (Stms tolore -> AllocM fromlore tolore a)
@@ -822,20 +808,6 @@
             Mem space ->
               return (p { paramAttr = MemMem space }, a)
 
-<<<<<<< HEAD
-allocInReduceLambda :: (Allocable fromlore tolore,
-                        Allocator tolore (AllocM fromlore tolore))
-                    => Lambda fromlore
-                    -> [(VName, IxFun)]
-                    -> AllocM fromlore tolore (Lambda tolore)
-allocInReduceLambda lam input_summaries = do
-  let (i, j_param, actual_params) =
-        partitionChunkedKernelLambdaParameters $ lambdaParams lam
-      (acc_params, arr_params) =
-        splitAt (length input_summaries) actual_params
-      this_index = LeafExp i int32
-      other_index = this_index + LeafExp (paramName j_param) int32
-=======
 allocInReduceLambda :: KernelSpace
                     -> Lambda InInKernel
                     -> [(VName, IxFun)]
@@ -846,7 +818,6 @@
       this_index = LeafExp (spaceGlobalId space) int32
       other_index = this_index + primExpFromSubExp int32 (spaceNumThreads space)
 
->>>>>>> e65ff99c
   acc_params' <-
     allocInReduceParameters this_index $
     zip acc_params input_summaries
