{-# LANGUAGE GeneralizedNewtypeDeriving, FlexibleContexts #-}
{-# LANGUAGE FlexibleInstances, DeriveFunctor #-}
{-# Language TupleSections #-}
{-# Language OverloadedStrings #-}
-- | Facilities for type-checking Futhark terms.  Checking a term
-- requires a little more context to track uniqueness and such.
--
-- Type inference is implemented through a variation of
-- Hindley-Milner.  The main complication is supporting the rich
-- number of built-in language constructs, as well as uniqueness
-- types.  This is mostly done in an ad hoc way, and many programs
-- will require the programmer to fall back on type annotations.
module Language.Futhark.TypeChecker.Terms
  ( checkOneExp
  , checkFunDef
  )
where

import Control.Monad.Identity
import Control.Monad.Except
import Control.Monad.State
import Control.Monad.RWS hiding (Sum)
import Control.Monad.Writer hiding (Sum)
import Data.Bifunctor
import Data.Char (isAscii)
import Data.Either
import Data.List
import qualified Data.List.NonEmpty as NE
import Data.Loc
import Data.Maybe
import qualified Data.Map.Strict as M
import qualified Data.Set as S

import Prelude hiding (mod)

import Language.Futhark hiding (unscopeType)
import Language.Futhark.Semantic (includeToString)
import Language.Futhark.Traversals
import Language.Futhark.TypeChecker.Monad hiding (BoundV, checkQualNameWithEnv)
import Language.Futhark.TypeChecker.Types hiding (checkTypeDecl)
import Language.Futhark.TypeChecker.Unify hiding (Usage)
import qualified Language.Futhark.TypeChecker.Types as Types
import qualified Language.Futhark.TypeChecker.Monad as TypeM
import Futhark.Util.Pretty hiding (space, bool, group)

--- Uniqueness

data Usage = Consumed SrcLoc
           | Observed SrcLoc
           deriving (Eq, Ord, Show)

type Names = S.Set VName

-- | The consumption set is a Maybe so we can distinguish whether a
-- consumption took place, but the variable went out of scope since,
-- or no consumption at all took place.
data Occurence = Occurence { observed :: Names
                           , consumed :: Maybe Names
                           , location :: SrcLoc
                           }
             deriving (Eq, Show)

instance Located Occurence where
  locOf = locOf . location

observation :: Aliasing -> SrcLoc -> Occurence
observation = flip Occurence Nothing . S.map aliasVar

consumption :: Aliasing -> SrcLoc -> Occurence
consumption = Occurence S.empty . Just . S.map aliasVar

-- | A null occurence is one that we can remove without affecting
-- anything.
nullOccurence :: Occurence -> Bool
nullOccurence occ = S.null (observed occ) && isNothing (consumed occ)

-- | A seminull occurence is one that does not contain references to
-- any variables in scope.  The big difference is that a seminull
-- occurence may denote a consumption, as long as the array that was
-- consumed is now out of scope.
seminullOccurence :: Occurence -> Bool
seminullOccurence occ = S.null (observed occ) && maybe True S.null (consumed occ)

type Occurences = [Occurence]

type UsageMap = M.Map VName [Usage]

usageMap :: Occurences -> UsageMap
usageMap = foldl comb M.empty
  where comb m (Occurence obs cons loc) =
          let m' = S.foldl' (ins $ Observed loc) m obs
          in S.foldl' (ins $ Consumed loc) m' $ fromMaybe mempty cons
        ins v m k = M.insertWith (++) k [v] m

combineOccurences :: VName -> Usage -> Usage -> TermTypeM Usage
combineOccurences _ (Observed loc) (Observed _) = return $ Observed loc
combineOccurences name (Consumed wloc) (Observed rloc) =
  useAfterConsume (baseName name) rloc wloc
combineOccurences name (Observed rloc) (Consumed wloc) =
  useAfterConsume (baseName name) rloc wloc
combineOccurences name (Consumed loc1) (Consumed loc2) =
  consumeAfterConsume (baseName name) (max loc1 loc2) (min loc1 loc2)

checkOccurences :: Occurences -> TermTypeM ()
checkOccurences = void . M.traverseWithKey comb . usageMap
  where comb _    []     = return ()
        comb name (u:us) = foldM_ (combineOccurences name) u us

allObserved :: Occurences -> Names
allObserved = S.unions . map observed

allConsumed :: Occurences -> Names
allConsumed = S.unions . map (fromMaybe mempty . consumed)

allOccuring :: Occurences -> Names
allOccuring occs = allConsumed occs <> allObserved occs

anyConsumption :: Occurences -> Maybe Occurence
anyConsumption = find (isJust . consumed)

seqOccurences :: Occurences -> Occurences -> Occurences
seqOccurences occurs1 occurs2 =
  filter (not . nullOccurence) $ map filt occurs1 ++ occurs2
  where filt occ =
          occ { observed = observed occ `S.difference` postcons }
        postcons = allConsumed occurs2

altOccurences :: Occurences -> Occurences -> Occurences
altOccurences occurs1 occurs2 =
  filter (not . nullOccurence) $ map filt1 occurs1 ++ map filt2 occurs2
  where filt1 occ =
          occ { consumed = S.difference <$> consumed occ <*> pure cons2
              , observed = observed occ `S.difference` cons2 }
        filt2 occ =
          occ { consumed = consumed occ
              , observed = observed occ `S.difference` cons1 }
        cons1 = allConsumed occurs1
        cons2 = allConsumed occurs2

--- Scope management

data Checking
  = CheckingApply (Maybe (QualName VName)) Exp StructType StructType
  | CheckingReturn StructType StructType
  | CheckingAscription StructType StructType
  | CheckingLetGeneralise Name
  | CheckingParams (Maybe Name)
  | CheckingPattern UncheckedPattern InferredType
  | CheckingLoopBody StructType StructType
  | CheckingLoopInitial StructType StructType
  | CheckingRecordUpdate [Name] StructType StructType
  | CheckingRequired [StructType] StructType
  | CheckingBranches StructType StructType

instance Pretty Checking where
  ppr (CheckingApply f e expected actual) =
    header </>
    "Expected:" <+> align (ppr expected) </>
    "Actual:  " <+> align (ppr actual)
    where header =
            case f of
              Nothing ->
                "Cannot apply function to" <+>
                pquote (shorten $ pretty $ flatten $ ppr e) <> " (invalid type)."
              Just fname ->
                "Cannot apply" <+> pquote (ppr fname) <+> "to" <+>
                pquote (shorten $ pretty $ flatten $ ppr e) <> " (invalid type)."

  ppr (CheckingReturn expected actual) =
    "Function body does not have expected type." </>
    "Expected:" <+> align (ppr expected) </>
    "Actual:  " <+> align (ppr actual)

  ppr (CheckingAscription expected actual) =
    "Expression does not have expected type from explicit ascription." </>
    "Expected:" <+> align (ppr expected) </>
    "Actual:  " <+> align (ppr actual)

  ppr (CheckingLetGeneralise fname) =
    "Cannot generalise type of" <+> pquote (ppr fname) <> "."

  ppr (CheckingParams fname) =
    "Invalid use of parameters in" <+> pquote fname' <> "."
    where fname' = maybe "anonymous function" ppr fname

  ppr (CheckingPattern pat NoneInferred) =
    "Invalid pattern" <+> pquote (ppr pat) <> "."

  ppr (CheckingPattern pat (Ascribed t)) =
    "Pattern" <+> pquote (ppr pat) <+>
    "cannot match value of type" </>
    indent 2 (ppr t)

  ppr (CheckingLoopBody expected actual) =
    "Loop body does not have expected type." </>
    "Expected:" <+> align (ppr expected) </>
    "Actual:  " <+> align (ppr actual)

  ppr (CheckingLoopInitial expected actual) =
    "Initial loop values do not have expected type." </>
    "Expected:" <+> align (ppr expected) </>
    "Actual:  " <+> align (ppr actual)

  ppr (CheckingRecordUpdate fs expected actual) =
    "Type mismatch when updating record field" <+> pquote fs' <> "." </>
    "Existing:" <+> align (ppr expected) </>
    "New:     " <+> align (ppr actual)
    where fs' = mconcat $ punctuate "." $ map ppr fs

  ppr (CheckingRequired [expected] actual) =
    "Expression must must have type" <+> ppr expected <> "." </>
    "Actual type:" <+> align (ppr actual)

  ppr (CheckingRequired expected actual) =
    "Type of expression must must be one of " <+> expected' <> "." </>
    "Actual type:" <+> align (ppr actual)
    where expected' = commasep (map ppr expected)

  ppr (CheckingBranches t1 t2) =
    "Conditional branches differ in type." </>
    "Former:" <+> ppr t1 </>
    "Latter:" <+> ppr t2

-- | Whether something is a global or a local variable.
data Locality = Local | Global
              deriving (Show)

data ValBinding = BoundV Locality [TypeParam] PatternType
                -- ^ Aliases in parameters indicate the lexical
                -- closure.
                | OverloadedF [PrimType] [Maybe PrimType] (Maybe PrimType)
                | EqualityF
                | WasConsumed SrcLoc
                deriving (Show)

-- | Type checking happens with access to this environment.  The
-- 'TermScope' will be extended during type-checking as bindings come into
-- scope.
data TermEnv = TermEnv { termScope :: TermScope
                       , termChecking :: Maybe Checking
                       , termLevel :: Level
                       }

data TermScope = TermScope { scopeVtable  :: M.Map VName ValBinding
                           , scopeTypeTable :: M.Map VName TypeBinding
                           , scopeModTable :: M.Map VName Mod
                           , scopeNameMap :: NameMap
                           } deriving (Show)

instance Semigroup TermScope where
  TermScope vt1 tt1 mt1 nt1 <> TermScope vt2 tt2 mt2 nt2 =
    TermScope (vt2 `M.union` vt1) (tt2 `M.union` tt1) (mt1 `M.union` mt2) (nt2 `M.union` nt1)

envToTermScope :: Env -> TermScope
envToTermScope env = TermScope { scopeVtable = vtable
                               , scopeTypeTable = envTypeTable env
                               , scopeNameMap = envNameMap env
                               , scopeModTable = envModTable env
                               }
  where vtable = M.mapWithKey valBinding $ envVtable env
        valBinding k (TypeM.BoundV tps v) =
          BoundV Global tps $ v `setAliases`
          (if arrayRank v > 0 then S.singleton (AliasBound k) else mempty)

withEnv :: TermEnv -> Env -> TermEnv
withEnv tenv env = tenv { termScope = termScope tenv <> envToTermScope env }

overloadedTypeVars :: Constraints -> Names
overloadedTypeVars = mconcat . map f . M.elems
  where f (_, HasFields fs _) = mconcat $ map typeVars $ M.elems fs
        f _ = mempty

-- | Get the type of an expression, with top level type variables
-- substituted.  Never call 'typeOf' directly (except in a few
-- carefully inspected locations)!
expType :: Exp -> TermTypeM PatternType
expType = normPatternType . typeOf

-- | Get the type of an expression, with all type variables
-- substituted.  Slower than 'expType', but sometimes necessary.
-- Never call 'typeOf' directly (except in a few carefully inspected
-- locations)!
expTypeFully :: Exp -> TermTypeM PatternType
expTypeFully = normTypeFully . typeOf

-- Wrap a function name to give it a vacuous Eq instance for SizeSource.
newtype FName = FName (Maybe (QualName VName))
              deriving (Show)

instance Eq FName where
  _ == _ = True

instance Ord FName where
  compare _ _ = EQ

-- | What was the source of some existential size?  This is used for
-- using the same existential variable if the same source is
-- encountered in multiple locations.
data SizeSource = SourceArg FName (ExpBase NoInfo VName)
                | SourceBound (ExpBase NoInfo VName)
                | SourceSlice
                  (Maybe (DimDecl VName))
                  (Maybe (ExpBase NoInfo VName))
                  (Maybe (ExpBase NoInfo VName))
                  (Maybe (ExpBase NoInfo VName))
                deriving (Eq, Ord, Show)

-- | The state is a set of constraints and a counter for generating
-- type names.  This is distinct from the usual counter we use for
-- generating unique names, as these will be user-visible.
data TermTypeState = TermTypeState
                     { stateConstraints :: Constraints
                     , stateCounter :: !Int
                     , stateDimTable :: M.Map SizeSource VName
                       -- ^ Mapping function arguments encountered to
                       -- the sizes they ended up generating (when
                       -- they could not be substituted directly).
                       -- This happens for function arguments that are
                       -- not constants or names.
                     }

newtype TermTypeM a = TermTypeM (RWST
                                 TermEnv
                                 Occurences
                                 TermTypeState
                                 TypeM
                                 a)
  deriving (Monad, Functor, Applicative,
            MonadReader TermEnv,
            MonadWriter Occurences,
            MonadState TermTypeState,
            MonadError TypeError)

instance MonadUnify TermTypeM where
  getConstraints = gets stateConstraints
  putConstraints x = modify $ \s -> s { stateConstraints = x }

  newTypeVar loc desc = do
    i <- incCounter
    v <- newID $ mkTypeVarName desc i
    constrain v $ NoConstraint Lifted $ mkUsage' loc
    return $ Scalar $ TypeVar mempty Nonunique (typeName v) []

  curLevel = asks termLevel

  newDimVar loc rigidity name = do
    i <- incCounter
    dim <- newID $ mkTypeVarName name i
    case rigidity of
      Rigid rsrc -> constrain dim $ UnknowableSize loc rsrc
      Nonrigid -> constrain dim $ Size Nothing $ mkUsage' loc
    return dim

  unifyError loc notes bcs doc = do
    checking <- asks termChecking
    case checking of
      Just checking' ->
        throwError $ TypeError (srclocOf loc) notes $
        ppr checking' <> line </> doc <> ppr bcs
      Nothing ->
        throwError $ TypeError (srclocOf loc) notes $ doc <> ppr bcs

  matchError loc notes bcs t1 t2 = do
    checking <- asks termChecking
    case checking of
      Just checking'
        | hasNoBreadCrumbs bcs ->
            throwError $ TypeError (srclocOf loc) notes $
            ppr checking'
        | otherwise ->
            throwError $ TypeError (srclocOf loc) notes $
            ppr checking' <> line </> doc <> ppr bcs
      Nothing ->
        throwError $ TypeError (srclocOf loc) notes $ doc <> ppr bcs
    where doc = "Types" </>
                indent 2 (ppr t1) </>
                "and" </>
                indent 2 (ppr t2) </>
                "do not match."

onFailure :: Checking -> TermTypeM a -> TermTypeM a
onFailure c = local $ \env -> env { termChecking = Just c }

runTermTypeM :: TermTypeM a -> TypeM (a, Occurences)
runTermTypeM (TermTypeM m) = do
  initial_scope <- (initialTermScope <>) . envToTermScope <$> askEnv
  let initial_tenv = TermEnv { termScope = initial_scope
                             , termChecking = Nothing
                             , termLevel = 0
                             }
  evalRWST m initial_tenv $ TermTypeState mempty 0 mempty

liftTypeM :: TypeM a -> TermTypeM a
liftTypeM = TermTypeM . lift

localScope :: (TermScope -> TermScope) -> TermTypeM a -> TermTypeM a
localScope f = local $ \tenv -> tenv { termScope = f $ termScope tenv }

incCounter :: TermTypeM Int
incCounter = do s <- get
                put s { stateCounter = stateCounter s + 1 }
                return $ stateCounter s

extSize :: SrcLoc -> SizeSource -> TermTypeM (DimDecl VName, Maybe VName)
extSize loc e = do
  prev <- gets $ M.lookup e . stateDimTable
  case prev of
    Nothing -> do
      let rsrc = case e of
                   SourceArg (FName fname) e' ->
                     RigidArg fname $ prettyOneLine e'
                   SourceBound e' ->
                     RigidBound $ prettyOneLine e'
                   SourceSlice d i j s  ->
                     RigidSlice d $ prettyOneLine $ DimSlice i j s
      d <- newDimVar loc (Rigid rsrc) "argdim"
      modify $ \s -> s { stateDimTable = M.insert e d $ stateDimTable s }
      return (NamedDim $ qualName d,
              Just d)
    Just d -> return (NamedDim $ qualName d,
                      Nothing)

-- Any argument sizes created with 'extSize' inside the given action
-- will be removed once the action finishes.  This is to ensure that
-- just because e.g. @n+1@ appears as a size in one branch of a
-- conditional, that doesn't mean it's also available in the other branch.
noSizeEscape :: TermTypeM a -> TermTypeM a
noSizeEscape m = do
  dimtable <- gets stateDimTable
  x <- m
  modify $ \s -> s { stateDimTable = dimtable }
  return x

constrain :: VName -> Constraint -> TermTypeM ()
constrain v c = do
  lvl <- curLevel
  modifyConstraints $ M.insert v (lvl, c)

incLevel :: TermTypeM a -> TermTypeM a
incLevel = local $ \env -> env { termLevel = termLevel env + 1 }

initialTermScope :: TermScope
initialTermScope = TermScope { scopeVtable = initialVtable
                             , scopeTypeTable = mempty
                             , scopeNameMap = topLevelNameMap
                             , scopeModTable = mempty
                             }
  where initialVtable = M.fromList $ mapMaybe addIntrinsicF $ M.toList intrinsics

        prim = Scalar . Prim
        arrow x y = Scalar $ Arrow mempty Unnamed x y

        addIntrinsicF (name, IntrinsicMonoFun pts t) =
          Just (name, BoundV Global [] $ arrow pts' $ prim t)
          where pts' = case pts of [pt] -> prim pt
                                   _    -> tupleRecord $ map prim pts

        addIntrinsicF (name, IntrinsicOverloadedFun ts pts rts) =
          Just (name, OverloadedF ts pts rts)
        addIntrinsicF (name, IntrinsicPolyFun tvs pts rt) =
          Just (name, BoundV Global tvs $
                      fromStruct $ Scalar $ Arrow mempty Unnamed pts' rt)
          where pts' = case pts of [pt] -> pt
                                   _    -> tupleRecord pts
        addIntrinsicF (name, IntrinsicEquality) =
          Just (name, EqualityF)
        addIntrinsicF _ = Nothing

instance MonadTypeChecker TermTypeM where
  warn loc problem = liftTypeM $ warn loc problem
  newName = liftTypeM . newName
  newID = liftTypeM . newID

  checkQualName space name loc = snd <$> checkQualNameWithEnv space name loc

  bindNameMap m = localScope $ \scope ->
    scope { scopeNameMap = m <> scopeNameMap scope }

  bindVal v (TypeM.BoundV tps t) = localScope $ \scope ->
    scope { scopeVtable = M.insert v vb $ scopeVtable scope }
    where vb = BoundV Local tps $ fromStruct t

  lookupType loc qn = do
    outer_env <- liftTypeM askEnv
    (scope, qn'@(QualName qs name)) <- checkQualNameWithEnv Type qn loc
    case M.lookup name $ scopeTypeTable scope of
      Nothing -> undefinedType loc qn
      Just (TypeAbbr l ps def) ->
        return (qn', ps, qualifyTypeVars outer_env (map typeParamName ps) qs def, l)

  lookupMod loc qn = do
    (scope, qn'@(QualName _ name)) <- checkQualNameWithEnv Term qn loc
    case M.lookup name $ scopeModTable scope of
      Nothing -> unknownVariableError Term qn loc
      Just m  -> return (qn', m)

  lookupVar loc qn = do
    outer_env <- liftTypeM askEnv
    (scope, qn'@(QualName qs name)) <- checkQualNameWithEnv Term qn loc
    let usage = mkUsage loc $ "use of " ++ quote (pretty qn)

    t <- case M.lookup name $ scopeVtable scope of
      Nothing -> typeError loc mempty $
                 "Unknown variable" <+> pquote (ppr qn) <> "."

      Just (WasConsumed wloc) -> useAfterConsume (baseName name) loc wloc

      Just (BoundV _ tparams t)
        | "_" `isPrefixOf` baseString name -> underscoreUse loc qn
        | otherwise -> do
            (tnames, t') <- instantiateTypeScheme loc tparams t
            return $ qualifyTypeVars outer_env tnames qs t'

      Just EqualityF -> do
        argtype <- newTypeVar loc "t"
        equalityType usage argtype
        return $
          Scalar $ Arrow mempty Unnamed argtype $
          Scalar $ Arrow mempty Unnamed argtype $ Scalar $ Prim Bool

      Just (OverloadedF ts pts rt) -> do
        argtype <- newTypeVar loc "t"
        mustBeOneOf ts usage argtype
        let (pts', rt') = instOverloaded argtype pts rt
            arrow xt yt = Scalar $ Arrow mempty Unnamed xt yt
        return $ fromStruct $ foldr arrow rt' pts'

    observe $ Ident name (Info t) loc
    return (qn', t)

      where instOverloaded argtype pts rt =
              (map (maybe (toStruct argtype) (Scalar . Prim)) pts,
               maybe (toStruct argtype) (Scalar . Prim) rt)

  checkNamedDim loc v = do
    (v', t) <- lookupVar loc v
    onFailure (CheckingRequired [Scalar $ Prim $ Signed Int32] (toStruct t)) $
      unify (mkUsage loc "use as array size") (toStruct t) $
      Scalar $ Prim $ Signed Int32
    return v'

  typeError loc notes s = do
    checking <- asks termChecking
    case checking of
      Just checking' ->
        throwError $ TypeError (srclocOf loc) notes (ppr checking' <> line </> s)
      Nothing ->
        throwError $ TypeError (srclocOf loc) notes s

checkQualNameWithEnv :: Namespace -> QualName Name -> SrcLoc -> TermTypeM (TermScope, QualName VName)
checkQualNameWithEnv space qn@(QualName quals name) loc = do
  scope <- asks termScope
  descend scope quals
  where descend scope []
          | Just name' <- M.lookup (space, name) $ scopeNameMap scope =
              return (scope, name')
          | otherwise =
              unknownVariableError space qn loc

        descend scope (q:qs)
          | Just (QualName _ q') <- M.lookup (Term, q) $ scopeNameMap scope,
            Just res <- M.lookup q' $ scopeModTable scope =
              case res of
                -- Check if we are referring to the magical intrinsics
                -- module.
                _ | baseTag q' <= maxIntrinsicTag ->
                      checkIntrinsic space qn loc
                ModEnv q_scope -> do
                  (scope', QualName qs' name') <- descend (envToTermScope q_scope) qs
                  return (scope', QualName (q':qs') name')
                ModFun{} -> unappliedFunctor loc
          | otherwise =
              unknownVariableError space qn loc

checkIntrinsic :: Namespace -> QualName Name -> SrcLoc -> TermTypeM (TermScope, QualName VName)
checkIntrinsic space qn@(QualName _ name) loc
  | Just v <- M.lookup (space, name) intrinsicsNameMap = do
      me <- liftTypeM askImportName
      unless ("/prelude" `isPrefixOf` includeToString me) $
        warn loc "Using intrinsic functions directly can easily crash the compiler or result in wrong code generation."
      scope <- asks termScope
      return (scope, v)
  | otherwise =
      unknownVariableError space qn loc

-- | Wrap 'Types.checkTypeDecl' to also perform an observation of
-- every size in the type.
checkTypeDecl :: TypeDeclBase NoInfo Name -> TermTypeM (TypeDeclBase Info VName)
checkTypeDecl tdecl = do
  (tdecl', _) <- Types.checkTypeDecl tdecl
  mapM_ observeDim $ nestedDims $ unInfo $ expandedType tdecl'
  return tdecl'
  where observeDim (NamedDim v) =
          observe $ Ident (qualLeaf v) (Info $ Scalar $ Prim $ Signed Int32) noLoc
        observeDim _ = return ()

-- | Instantiate a type scheme with fresh type variables for its type
-- parameters. Returns the names of the fresh type variables, the
-- instance list, and the instantiated type.
instantiateTypeScheme :: SrcLoc -> [TypeParam] -> PatternType
                      -> TermTypeM ([VName], PatternType)
instantiateTypeScheme loc tparams t = do
  let tnames = map typeParamName tparams
  (tparam_names, tparam_substs) <- unzip <$> mapM (instantiateTypeParam loc) tparams
  let substs = M.fromList $ zip tnames tparam_substs
      t' = applySubst (`M.lookup` substs) t
  return (tparam_names, t')

-- | Create a new type name and insert it (unconstrained) in the
-- substitution map.
instantiateTypeParam :: Monoid as => SrcLoc -> TypeParam -> TermTypeM (VName, Subst (TypeBase dim as))
instantiateTypeParam loc tparam = do
  i <- incCounter
  v <- newID $ mkTypeVarName (takeWhile isAscii (baseString (typeParamName tparam))) i
  case tparam of TypeParamType x _ _ -> do
                   constrain v $ NoConstraint x $ mkUsage' loc
                   return (v, Subst $ Scalar $ TypeVar mempty Nonunique (typeName v) [])
                 TypeParamDim{} -> do
                   constrain v $ Size Nothing $ mkUsage' loc
                   return (v, SizeSubst $ NamedDim $ qualName v)

newArrayType :: SrcLoc -> String -> Int -> TermTypeM (StructType, StructType)
newArrayType loc desc r = do
  v <- newID $ nameFromString desc
  constrain v $ NoConstraint Unlifted $ mkUsage' loc
  dims <- replicateM r $ newDimVar loc Nonrigid "dim"
  let rowt = TypeVar () Nonunique (typeName v) []
  return (Array () Nonunique rowt (ShapeDecl $ map (NamedDim . qualName) dims),
          Scalar rowt)

--- Errors

useAfterConsume :: Name -> SrcLoc -> SrcLoc -> TermTypeM a
useAfterConsume name rloc wloc =
  typeError rloc mempty $
  "Variable" <+> pquote (pprName name) <+> "previously consumed at" <+>
  text (locStrRel rloc wloc) <> ".  (Possibly through aliasing.)"

consumeAfterConsume :: Name -> SrcLoc -> SrcLoc -> TermTypeM a
consumeAfterConsume name loc1 loc2 =
  typeError loc2 mempty $
  "Variable" <+> pprName name <+> "previously consumed at" <+>
  text (locStrRel loc2 loc1) <> "."

badLetWithValue :: SrcLoc -> TermTypeM a
badLetWithValue loc =
  typeError loc mempty
  "New value for elements in let-with shares data with source array.  This is illegal, as it prevents in-place modification."

returnAliased :: Name -> Name -> SrcLoc -> TermTypeM ()
returnAliased fname name loc =
  typeError loc mempty $
  "Unique return value of" <+> pquote (pprName fname) <+>
  "is aliased to" <+> pquote (pprName name) <+> ", which is not consumed."

uniqueReturnAliased :: Name -> SrcLoc -> TermTypeM a
uniqueReturnAliased fname loc =
  typeError loc mempty $
  "A unique tuple element of return value of" <+>
  pquote (pprName fname) <+> "is aliased to some other tuple component."

--- Basic checking

-- | Determine if the two types of identical, ignoring uniqueness.
-- Mismatched dimensions are turned into fresh rigid type variables.
-- Causes a 'TypeError' if they fail to match, and otherwise returns
-- one of them.
unifyBranchTypes :: SrcLoc -> PatternType -> PatternType -> TermTypeM (PatternType, [VName])
unifyBranchTypes loc t1 t2 =
  onFailure (CheckingBranches (toStruct t1) (toStruct t2)) $
  unifyMostCommon (mkUsage loc "unification of branch results") t1 t2

unifyBranches :: SrcLoc -> Exp -> Exp -> TermTypeM (PatternType, [VName])
unifyBranches loc e1 e2 = do
  e1_t <- expTypeFully e1
  e2_t <- expTypeFully e2
  unifyBranchTypes loc e1_t e2_t

--- General binding.

doNotShadow :: [String]
doNotShadow = ["&&", "||"]

data InferredType = NoneInferred
                  | Ascribed PatternType


checkPattern' :: UncheckedPattern -> InferredType
              -> TermTypeM Pattern

checkPattern' (PatternParens p loc) t =
  PatternParens <$> checkPattern' p t <*> pure loc

checkPattern' (Id name _ loc) _
  | name' `elem` doNotShadow =
      typeError loc mempty $ "The" <+> text name' <+> "operator may not be redefined."
  where name' = nameToString name

checkPattern' (Id name NoInfo loc) (Ascribed t) = do
  name' <- newID name
  return $ Id name' (Info t) loc
checkPattern' (Id name NoInfo loc) NoneInferred = do
  name' <- newID name
  t <- newTypeVar loc "t"
  return $ Id name' (Info t) loc

checkPattern' (Wildcard _ loc) (Ascribed t) =
  return $ Wildcard (Info $ t `setUniqueness` Nonunique) loc
checkPattern' (Wildcard NoInfo loc) NoneInferred = do
  t <- newTypeVar loc "t"
  return $ Wildcard (Info t) loc

checkPattern' (TuplePattern ps loc) (Ascribed t)
  | Just ts <- isTupleRecord t, length ts == length ps =
      TuplePattern <$> zipWithM checkPattern' ps (map Ascribed ts) <*> pure loc
checkPattern' p@(TuplePattern ps loc) (Ascribed t) = do
  ps_t <- replicateM (length ps) (newTypeVar loc "t")
  unify (mkUsage loc "matching a tuple pattern") (tupleRecord ps_t) $ toStruct t
  t' <- normTypeFully t
  checkPattern' p $ Ascribed t'
checkPattern' (TuplePattern ps loc) NoneInferred =
  TuplePattern <$> mapM (`checkPattern'` NoneInferred) ps <*> pure loc

checkPattern' (RecordPattern p_fs _) _
  | Just (f, fp) <- find (("_" `isPrefixOf`) . nameToString . fst) p_fs =
      typeError fp mempty $
      "Underscore-prefixed fields are not allowed." </>
      "Did you mean" <> dquotes (text (drop 1 (nameToString f)) <> "=_") <> "?"

checkPattern' (RecordPattern p_fs loc) (Ascribed (Scalar (Record t_fs)))
  | sort (map fst p_fs) == sort (M.keys t_fs) =
    RecordPattern . M.toList <$> check <*> pure loc
    where check = traverse (uncurry checkPattern') $ M.intersectionWith (,)
                  (M.fromList p_fs) (fmap Ascribed t_fs)
checkPattern' p@(RecordPattern fields loc) (Ascribed t) = do
  fields' <- traverse (const $ newTypeVar loc "t") $ M.fromList fields

  when (sort (M.keys fields') /= sort (map fst fields)) $
    typeError loc mempty $ "Duplicate fields in record pattern" <+> ppr p <> "."

  unify (mkUsage loc "matching a record pattern") (Scalar (Record fields')) $ toStruct t
  t' <- normTypeFully t
  checkPattern' p $ Ascribed t'
checkPattern' (RecordPattern fs loc) NoneInferred =
  RecordPattern . M.toList <$> traverse (`checkPattern'` NoneInferred) (M.fromList fs) <*> pure loc

checkPattern' (PatternAscription p (TypeDecl t NoInfo) loc) maybe_outer_t = do
  (t', st_nodims, _) <- checkTypeExp t
  (st, _) <- instantiateEmptyArrayDims loc "impl" Nonrigid st_nodims

  let st' = fromStruct st
  case maybe_outer_t of
    Ascribed outer_t -> do
      unify (mkUsage loc "explicit type ascription") (toStruct st) (toStruct outer_t)

      -- We also have to make sure that uniqueness matches.  This is
      -- done explicitly, because it is ignored by unification.
      st'' <- normTypeFully st'
      outer_t' <- normTypeFully outer_t
      case unifyTypesU unifyUniqueness st'' outer_t' of
        Just outer_t'' ->
          PatternAscription <$> checkPattern' p (Ascribed outer_t'') <*>
          pure (TypeDecl t' (Info st)) <*> pure loc
        Nothing ->
          typeError loc mempty $
          "Cannot match type" <+> pquote (ppr outer_t') <+> "with expected type" <+>
          pquote (ppr st'') <> "."

    NoneInferred ->
      PatternAscription <$> checkPattern' p (Ascribed st') <*>
      pure (TypeDecl t' (Info st)) <*> pure loc
 where unifyUniqueness u1 u2 = if u2 `subuniqueOf` u1 then Just u1 else Nothing

checkPattern' (PatternLit e NoInfo loc) (Ascribed t) = do
  e' <- checkExp e
  t' <- expTypeFully e'
  unify (mkUsage loc "matching against literal") (toStruct t') (toStruct t)
  return $ PatternLit e' (Info t') loc

checkPattern' (PatternLit e NoInfo loc) NoneInferred = do
  e' <- checkExp e
  t' <- expTypeFully e'
  return $ PatternLit e' (Info t') loc

checkPattern' (PatternConstr n NoInfo ps loc) (Ascribed (Scalar (Sum cs)))
  | Just ts <- M.lookup n cs = do
      ps' <- zipWithM checkPattern' ps $ map Ascribed ts
      return $ PatternConstr n (Info (Scalar (Sum cs))) ps' loc

checkPattern' (PatternConstr n NoInfo ps loc) (Ascribed t) = do
  t' <- newTypeVar loc "t"
  ps' <- mapM (`checkPattern'` NoneInferred) ps
  mustHaveConstr usage n t' (patternStructType <$> ps')
  unify usage t' (toStruct t)
  t'' <- normTypeFully t
  return $ PatternConstr n (Info t'') ps' loc
  where usage = mkUsage loc "matching against constructor"

checkPattern' (PatternConstr n NoInfo ps loc) NoneInferred = do
  ps' <- mapM (`checkPattern'` NoneInferred) ps
  t <- newTypeVar loc "t"
  mustHaveConstr usage n t (patternStructType <$> ps')
  return $ PatternConstr n (Info $ fromStruct t) ps' loc
  where usage = mkUsage loc "matching against constructor"

patternNameMap :: Pattern -> NameMap
patternNameMap = M.fromList . map asTerm . S.toList . patternNames
  where asTerm v = ((Term, baseName v), qualName v)

checkPattern :: UncheckedPattern -> InferredType -> (Pattern -> TermTypeM a)
             -> TermTypeM a
checkPattern p t m = do
  checkForDuplicateNames [p]
  p' <- onFailure (CheckingPattern p t) $ checkPattern' p t
  bindNameMap (patternNameMap p') $ m p'

binding :: [Ident] -> TermTypeM a -> TermTypeM a
binding bnds = check . handleVars
  where handleVars m =
          localScope (`bindVars` bnds) $ do

          -- Those identifiers that can potentially also be sizes are
          -- added as type constraints.  This is necessary so that we
          -- can properly detect scope violations during unification.
          -- We do this for *all* identifiers, not just those that are
          -- integers, because they may become integers later due to
          -- inference...
          forM_ bnds $ \ident ->
            constrain (identName ident) $ ParamSize $ srclocOf ident
          m

        bindVars :: TermScope -> [Ident] -> TermScope
        bindVars = foldl bindVar

        bindVar :: TermScope -> Ident -> TermScope
        bindVar scope (Ident name (Info tp) _) =
          let inedges = boundAliases $ aliases tp
              update (BoundV l tparams in_t)
                -- If 'name' is record or sum-typed, don't alias the
                -- components to 'name', because these no identity
                -- beyond their components.
                | Array{} <- tp = BoundV l tparams (in_t `addAliases` S.insert (AliasBound name))
                | otherwise = BoundV l tparams in_t
              update b = b

              tp' = tp `addAliases` S.insert (AliasBound name)
          in scope { scopeVtable = M.insert name (BoundV Local [] tp') $
                                   adjustSeveral update inedges $
                                   scopeVtable scope
                   }

        adjustSeveral f = flip $ foldl $ flip $ M.adjust f

        -- Check whether the bound variables have been used correctly
        -- within their scope.
        check m = do
          (a, usages) <- collectBindingsOccurences m
          checkOccurences usages

          mapM_ (checkIfUsed usages) bnds

          return a

        -- Collect and remove all occurences in @bnds@.  This relies
        -- on the fact that no variables shadow any other.
        collectBindingsOccurences m = pass $ do
          (x, usage) <- listen m
          let (relevant, rest) = split usage
          return ((x, relevant), const rest)
          where split = unzip .
                        map (\occ ->
                             let (obs1, obs2) = divide $ observed occ
                                 occ_cons = divide <$> consumed occ
                                 con1 = fst <$> occ_cons
                                 con2 = snd <$> occ_cons
                             in (occ { observed = obs1, consumed = con1 },
                                 occ { observed = obs2, consumed = con2 }))
                names = S.fromList $ map identName bnds
                divide s = (s `S.intersection` names, s `S.difference` names)

bindingTypes :: [Either (VName, TypeBinding) (VName, Constraint)]
             -> TermTypeM a -> TermTypeM a
bindingTypes types m = do
  lvl <- curLevel
  modifyConstraints (<>M.map (lvl,) (M.fromList constraints))
  localScope extend m
  where (tbinds, constraints) = partitionEithers types
        extend scope = scope {
          scopeTypeTable = M.fromList tbinds <> scopeTypeTable scope
          }

bindingTypeParams :: [TypeParam] -> TermTypeM a -> TermTypeM a
bindingTypeParams tparams = binding (mapMaybe typeParamIdent tparams) .
                            bindingTypes (concatMap typeParamType tparams)
  where typeParamType (TypeParamType l v loc) =
          [ Left (v, TypeAbbr l [] (Scalar (TypeVar () Nonunique (typeName v) [])))
          , Right (v, ParamType l loc) ]
        typeParamType (TypeParamDim v loc) =
          [ Right (v, ParamSize loc) ]

typeParamIdent :: TypeParam -> Maybe Ident
typeParamIdent (TypeParamDim v loc) =
  Just $ Ident v (Info $ Scalar $ Prim $ Signed Int32) loc
typeParamIdent _ = Nothing

bindingIdent :: IdentBase NoInfo Name -> PatternType -> (Ident -> TermTypeM a)
             -> TermTypeM a
bindingIdent (Ident v NoInfo vloc) t m =
  bindSpaced [(Term, v)] $ do
    v' <- checkName Term v vloc
    let ident = Ident v' (Info t) vloc
    binding [ident] $ m ident

bindingParams :: [UncheckedTypeParam]
              -> [UncheckedPattern]
              -> ([TypeParam] -> [Pattern] -> TermTypeM a) -> TermTypeM a
bindingParams tps orig_ps m = do
  checkForDuplicateNames orig_ps
  checkTypeParams tps $ \tps' -> bindingTypeParams tps' $ do
    let descend ps' (p:ps) =
          checkPattern p NoneInferred $ \p' ->
            binding (S.toList $ patternIdents p') $ descend (p':ps') ps
        descend ps' [] = do
          -- Perform an observation of every type parameter.  This
          -- prevents unused-name warnings for otherwise unused
          -- dimensions.
          mapM_ observe $ mapMaybe typeParamIdent tps'
          m tps' $ reverse ps'

    descend [] orig_ps

bindingPattern :: PatternBase NoInfo Name -> InferredType
               -> (Pattern -> TermTypeM a) -> TermTypeM a
bindingPattern p t m = do
  checkForDuplicateNames [p]
  checkPattern p t $ \p' -> binding (S.toList $ patternIdents p') $ do
    -- Perform an observation of every declared dimension.  This
    -- prevents unused-name warnings for otherwise unused dimensions.
    mapM_ observe $ patternDims p'

    m p'

patternDims :: Pattern -> [Ident]
patternDims (PatternParens p _) = patternDims p
patternDims (TuplePattern pats _) = concatMap patternDims pats
patternDims (PatternAscription p (TypeDecl _ (Info t)) _) =
  patternDims p <> mapMaybe (dimIdent (srclocOf p)) (nestedDims t)
  where dimIdent _ AnyDim            = Nothing
        dimIdent _ (ConstDim _)      = Nothing
        dimIdent _ NamedDim{}        = Nothing
patternDims _ = []

sliceShape :: Maybe (SrcLoc, Rigidity) -> [DimIndex] -> TypeBase (DimDecl VName) as
           -> TermTypeM (TypeBase (DimDecl VName) as, [VName])
sliceShape r slice t@(Array als u et (ShapeDecl orig_dims)) =
  runWriterT $ setDims <$> adjustDims slice orig_dims
  where setDims []    = stripArray (length orig_dims) t
        setDims dims' = Array als u et $ ShapeDecl dims'

        -- If the result is supposed to be AnyDim or a nonrigid size
        -- variable, then don't bother trying to create
        -- non-existential sizes.  This is necessary to make programs
        -- type-check without too much ceremony; see
        -- e.g. tests/inplace5.fut.
        isRigid Rigid{} = True
        isRigid _ = False
        refine_sizes = maybe False (isRigid . snd) r

        sliceSize orig_d i j stride =
          case r of
            Just (loc, Rigid _) -> do
              (d, ext) <-
                lift $ extSize loc $
                SourceSlice orig_d' (bareExp <$> i) (bareExp <$> j) (bareExp <$> stride)
              tell $ maybeToList ext
              return d
            Just (loc, Nonrigid) ->
              lift $ NamedDim . qualName <$> newDimVar loc Nonrigid "slice_dim"
            Nothing ->
              pure AnyDim
          where
            -- The original size does not matter if the slice is fully specified.
            orig_d' | isJust i, isJust j = Nothing
                    | otherwise = Just orig_d

        adjustDims (DimFix{} : idxes') (_:dims) =
          adjustDims idxes' dims

        -- Pattern match some known slices to be non-existential.
        adjustDims (DimSlice i j stride : idxes') (_:dims)
          | refine_sizes,
            maybe True ((==Just 0) . isInt32) i,
            Just j' <- maybeDimFromExp =<< j,
            maybe True ((==Just 1) . isInt32) stride =
              (j':) <$> adjustDims idxes' dims

        adjustDims (DimSlice Nothing Nothing stride : idxes') (d:dims)
          | refine_sizes,
            maybe True (maybe False ((==1) . abs) . isInt32) stride =
              (d:) <$> adjustDims idxes' dims

        adjustDims (DimSlice i j stride : idxes') (d:dims) =
          (:) <$> sliceSize d i j stride <*> adjustDims idxes' dims

        adjustDims _ dims =
          pure dims

sliceShape _ _ t = pure (t, [])

--- Main checkers

-- | @require ts e@ causes a 'TypeError' if @expType e@ is not one of
-- the types in @ts@.  Otherwise, simply returns @e@.
require :: String -> [PrimType] -> Exp -> TermTypeM Exp
require why ts e = do mustBeOneOf ts (mkUsage (srclocOf e) why) . toStruct =<< expType e
                      return e

unifies :: String -> StructType -> Exp -> TermTypeM Exp
unifies why t e = do
  unify (mkUsage (srclocOf e) why) t =<< toStruct <$> expType e
  return e

-- The closure of a lambda or local function are those variables that
-- it references, and which local to the current top-level function.
lexicalClosure :: [Pattern] -> Occurences -> TermTypeM Aliasing
lexicalClosure params closure = do
  vtable <- asks $ scopeVtable . termScope
  let isLocal v = case v `M.lookup` vtable of
                    Just (BoundV Local _ _) -> True
                    _ -> False
  return $ S.map AliasBound $ S.filter isLocal $
    allOccuring closure S.\\ mconcat (map patternNames params)

noAliasesIfOverloaded :: PatternType -> TermTypeM PatternType
noAliasesIfOverloaded t@(Scalar (TypeVar _ u tn [])) = do
  subst <- fmap snd . M.lookup (typeLeaf tn) <$> getConstraints
  case subst of
    Just Overloaded{} -> return $ Scalar $ TypeVar mempty u tn []
    _ -> return t
noAliasesIfOverloaded t =
  return t

-- Check the common parts of ascription and coercion.
checkAscript :: SrcLoc
             -> UncheckedTypeDecl
             -> UncheckedExp
             -> (StructType -> StructType)
             -> TermTypeM (TypeDecl, Exp)
checkAscript loc decl e shapef = do
  decl' <- checkTypeDecl decl
  e' <- checkExp e
  t <- expTypeFully e'

  (decl_t_nonrigid, _) <-
    instantiateEmptyArrayDims loc "impl" Nonrigid $ shapef $
    unInfo $ expandedType decl'

  onFailure (CheckingAscription (unInfo $ expandedType decl') (toStruct t)) $
    unify (mkUsage loc "type ascription") decl_t_nonrigid (toStruct t)

  -- We also have to make sure that uniqueness matches.  This is done
  -- explicitly, because uniqueness is ignored by unification.
  t' <- normTypeFully t
  decl_t' <- normTypeFully $ unInfo $ expandedType decl'
  unless (t' `subtypeOf` anySizes decl_t') $
    typeError loc mempty $ "Type" <+> pquote (ppr t') <+> "is not a subtype of" <+>
    pquote (ppr decl_t') <> "."

  return (decl', e')

unscopeType :: SrcLoc
            -> M.Map VName Ident
            -> PatternType
            -> TermTypeM (PatternType, [VName])
unscopeType tloc unscoped t = do
  (t', m) <- runStateT (traverseDims onDim t) mempty
  return (t' `addAliases` S.map unAlias, M.elems m)
  where onDim p (NamedDim d)
          | Just loc <- srclocOf <$> M.lookup (qualLeaf d) unscoped =
              if p == PosImmediate || p == PosParam
              then inst loc $ qualLeaf d
              else return AnyDim
        onDim _ d = return d

        inst loc d = do
          prev <- gets $ M.lookup d
          case prev of
            Just d' -> return $ NamedDim $ qualName d'
            Nothing -> do
              d' <- lift $ newDimVar tloc (Rigid $ RigidOutOfScope loc d) "d"
              modify $ M.insert d d'
              return $ NamedDim $ qualName d'

        unAlias (AliasBound v) | v `M.member` unscoped = AliasFree v
        unAlias a = a

-- 'checkApplyExp' is like 'checkExp', but tries to find the "root
-- function", for better error messages.
checkApplyExp :: UncheckedExp -> TermTypeM (Exp, ApplyOp)

checkApplyExp (Apply e1 e2 _ _ loc) = do
  (e1', (fname, i)) <- checkApplyExp e1
  arg <- checkArg e2
  t <- expType e1'
  (t1, rt, argext, exts) <- checkApply loc (fname, i) t arg
  return (Apply e1' (argExp arg) (Info (diet t1, argext)) (Info rt, Info exts) loc,
          (fname, i+1))

checkApplyExp e = do
  e' <- checkExp e
  return (e',
          (case e' of Var qn _ _ -> Just qn
                      _ -> Nothing,
           0))

checkExp :: UncheckedExp -> TermTypeM Exp

checkExp (Literal val loc) =
  return $ Literal val loc

checkExp (StringLit vs loc) =
  return $ StringLit vs loc

checkExp (IntLit val NoInfo loc) = do
  t <- newTypeVar loc "t"
  mustBeOneOf anyNumberType (mkUsage loc "integer literal") t
  return $ IntLit val (Info $ fromStruct t) loc

checkExp (FloatLit val NoInfo loc) = do
  t <- newTypeVar loc "t"
  mustBeOneOf anyFloatType (mkUsage loc "float literal") t
  return $ FloatLit val (Info $ fromStruct t) loc

checkExp (TupLit es loc) =
  TupLit <$> mapM checkExp es <*> pure loc

checkExp (RecordLit fs loc) = do
  fs' <- evalStateT (mapM checkField fs) mempty

  return $ RecordLit fs' loc
  where checkField (RecordFieldExplicit f e rloc) = do
          errIfAlreadySet f rloc
          modify $ M.insert f rloc
          RecordFieldExplicit f <$> lift (checkExp e) <*> pure rloc
        checkField (RecordFieldImplicit name NoInfo rloc) = do
          errIfAlreadySet name rloc
          (QualName _ name', t) <- lift $ lookupVar rloc $ qualName name
          modify $ M.insert name rloc
          return $ RecordFieldImplicit name' (Info t) rloc

        errIfAlreadySet f rloc = do
          maybe_sloc <- gets $ M.lookup f
          case maybe_sloc of
            Just sloc ->
              lift $ typeError rloc mempty $ "Field" <+> pquote (ppr f) <+>
              "previously defined at" <+> text (locStrRel rloc sloc) <> "."
            Nothing -> return ()

checkExp (ArrayLit all_es _ loc) =
  -- Construct the result type and unify all elements with it.  We
  -- only create a type variable for empty arrays; otherwise we use
  -- the type of the first element.  This significantly cuts down on
  -- the number of type variables generated for pathologically large
  -- multidimensional array literals.
  case all_es of
    [] -> do et <- newTypeVar loc "t"
             t <- arrayOfM loc et (ShapeDecl [ConstDim 0]) Unique
             return $ ArrayLit [] (Info t) loc
    e:es -> do
      e' <- checkExp e
      et <- expType e'
      es' <- mapM (unifies "type of first array element" (toStruct et) <=< checkExp) es
      et' <- normTypeFully et
      t <- arrayOfM loc et' (ShapeDecl [ConstDim $ length all_es]) Unique
      return $ ArrayLit (e':es') (Info t) loc

checkExp (Range start maybe_step end _ loc) = do
  start' <- require "use in range expression" anyIntType =<< checkExp start
  start_t <- toStruct <$> expTypeFully start'
  maybe_step' <- case maybe_step of
    Nothing -> return Nothing
    Just step -> do
      let warning = warn loc "First and second element of range are identical, this will produce an empty array."
      case (start, step) of
        (Literal x _, Literal y _) -> when (x == y) warning
        (Var x_name _ _, Var y_name _ _) -> when (x_name == y_name) warning
        _ -> return ()
      Just <$> (unifies "use in range expression" start_t =<< checkExp step)

  let unifyRange e = unifies "use in range expression" start_t =<< checkExp e
  end' <- case end of
    DownToExclusive e -> DownToExclusive <$> unifyRange e
    UpToExclusive e -> UpToExclusive <$> unifyRange e
    ToInclusive e -> ToInclusive <$> unifyRange e

  -- Special case some ranges to give them a known size.
  let dimFromBound = dimFromExp (SourceBound . bareExp)
  (dim, retext) <-
    case (isInt32 start', isInt32 <$> maybe_step', end') of
      (Just 0, Just (Just 1), UpToExclusive end'') ->
        dimFromBound end''
      (Just 0, Nothing, UpToExclusive end'') ->
        dimFromBound end''
      (Just 1, Just (Just 2), ToInclusive end'') ->
        dimFromBound end''
      _ -> do
        d <- newDimVar loc (Rigid RigidRange) "range_dim"
        return (NamedDim $ qualName d, Just d)

  t <- arrayOfM loc start_t (ShapeDecl [dim]) Unique
  let ret = (Info (t `setAliases` mempty), Info $ maybeToList retext)

  return $ Range start' maybe_step' end' ret loc

checkExp (Ascript e decl loc) = do
  (decl', e') <- checkAscript loc decl e id
  return $ Ascript e' decl' loc

checkExp (Coerce e decl _ loc) = do
  -- We instantiate the declared types with all dimensions as nonrigid
  -- fresh type variables, which we then use to unify with the type of
  -- 'e'.  This lets 'e' have whatever sizes it wants, but the overall
  -- type must still match.  Eventually we will throw away those sizes
  -- (they will end up being unified with various sizes in 'e', which
  -- is fine).
  (decl', e') <- checkAscript loc decl e anySizes

  -- Now we instantiate the declared type again, but this time we keep
  -- around the sizes as existentials.  This is the result of the
  -- ascription as a whole.  We use matchDims to obtain the aliasing
  -- of 'e'.
  (decl_t_rigid, ext) <-
    instantiateDimsInReturnType loc Nothing $ unInfo $ expandedType decl'

  t <- expTypeFully e'

  t' <- matchDims (const pure) t $ fromStruct decl_t_rigid

  return $ Coerce e' decl' (Info t', Info ext) loc

checkExp (BinOp (op, oploc) NoInfo (e1,_) (e2,_) NoInfo NoInfo loc) = do
  (op', ftype) <- lookupVar oploc op
  e1_arg <- checkArg e1
  e2_arg <- checkArg e2

  -- Note that the application to the first operand cannot fix any
  -- existential sizes, because it must by necessity be a function.
  (p1_t, rt, p1_ext, _) <- checkApply loc (Just op', 0) ftype e1_arg
  (p2_t, rt', p2_ext, retext) <- checkApply loc (Just op', 1) rt e2_arg

  return $ BinOp (op', oploc) (Info ftype)
    (argExp e1_arg, Info (toStruct p1_t, p1_ext))
    (argExp e2_arg, Info (toStruct p2_t, p2_ext))
    (Info rt') (Info retext) loc

checkExp (Project k e NoInfo loc) = do
  e' <- checkExp e
  t <- expType e'
  kt <- mustHaveField (mkUsage loc $ "projection of field " ++ quote (pretty k)) k t
  return $ Project k e' (Info kt) loc

checkExp (If e1 e2 e3 _ loc) =
  sequentially checkCond $ \e1' _ -> do
  ((e2', e3'), dflow) <- tapOccurences $ checkExp e2 `alternative` checkExp e3

  (brancht, retext) <- unifyBranches loc e2' e3'
  let t' = addAliases brancht (`S.difference` S.map AliasBound (allConsumed dflow))

  zeroOrderType (mkUsage loc "returning value of this type from 'if' expression")
    "type returned from branch" t'

  return $ If e1' e2' e3' (Info t', Info retext) loc

  where checkCond = do
          e1' <- checkExp e1
          let bool = Scalar $ Prim Bool
          e1_t <- toStruct <$> expType e1'
          onFailure (CheckingRequired [bool] e1_t) $
            unify (mkUsage (srclocOf e1') "use as 'if' condition") bool e1_t
          return e1'

checkExp (Parens e loc) =
  Parens <$> checkExp e <*> pure loc

checkExp (QualParens (modname, modnameloc) e loc) = do
  (modname',mod) <- lookupMod loc modname
  case mod of
    ModEnv env -> local (`withEnv` qualifyEnv modname' env) $ do
      e' <- checkExp e
      return $ QualParens (modname', modnameloc) e' loc
    ModFun{} ->
      typeError loc mempty $ "Module" <+> ppr modname <+> " is a parametric module."
  where qualifyEnv modname' env =
          env { envNameMap = M.map (qualify' modname') $ envNameMap env }
        qualify' modname' (QualName qs name) =
          QualName (qualQuals modname' ++ [qualLeaf modname'] ++ qs) name

checkExp (Var qn NoInfo loc) = do
  -- The qualifiers of a variable is divided into two parts: first a
  -- possibly-empty sequence of module qualifiers, followed by a
  -- possible-empty sequence of record field accesses.  We use scope
  -- information to perform the split, by taking qualifiers off the
  -- end until we find a module.

  (qn', t, fields) <- findRootVar (qualQuals qn) (qualLeaf qn)

  foldM checkField (Var qn' (Info t) loc) fields

  where findRootVar qs name =
          (whenFound <$> lookupVar loc (QualName qs name)) `catchError` notFound qs name

        whenFound (qn', t) = (qn', t, [])

        notFound qs name err
          | null qs = throwError err
          | otherwise = do
              (qn', t, fields) <- findRootVar (init qs) (last qs) `catchError`
                                  const (throwError err)
              return (qn', t, fields++[name])

        checkField e k = do
          t <- expType e
          let usage = mkUsage loc $ "projection of field " ++ quote (pretty k)
          kt <- mustHaveField usage k t
          return $ Project k e (Info kt) loc

checkExp (Negate arg loc) = do
  arg' <- require "numeric negation" anyNumberType =<< checkExp arg
  return $ Negate arg' loc

checkExp e@Apply{} = fst <$> checkApplyExp e

checkExp (LetPat pat e body _ loc) =
  sequentially (checkExp e) $ \e' e_occs -> do
    -- Not technically an ascription, but we want the pattern to have
    -- exactly the type of 'e'.
    t <- expType e'
    case anyConsumption e_occs of
      Just c ->
        let msg = "type computed with consumption at " ++ locStr (location c)
        in zeroOrderType (mkUsage loc "consumption in right-hand side of 'let'-binding") msg t
      _ -> return ()

    incLevel $ bindingPattern pat (Ascribed t) $ \pat' -> do
      body' <- checkExp body
      (body_t, retext) <-
        unscopeType loc (patternMap pat') =<< expTypeFully body'

      return $ LetPat pat' e' body' (Info body_t, Info retext) loc

checkExp (LetFun name (tparams, params, maybe_retdecl, NoInfo, e) body NoInfo loc) =
  sequentially (checkBinding (name, maybe_retdecl, tparams, params, e, loc)) $
  \(tparams', params', maybe_retdecl', rettype, _, e') closure -> do

    closure' <- lexicalClosure params' closure

    bindSpaced [(Term, name)] $ do
      name' <- checkName Term name loc

      let arrow (xp, xt) yt = Scalar $ Arrow () xp xt yt
          ftype = foldr (arrow . patternParam) rettype params'
          entry = BoundV Local tparams' $ ftype `setAliases` closure'
          bindF scope = scope { scopeVtable =
                                  M.insert name' entry $ scopeVtable scope
                              , scopeNameMap =
                                  M.insert (Term, name) (qualName name') $
                                  scopeNameMap scope }
      body' <- localScope bindF $ checkExp body

      -- We fake an ident here, but it's OK as it can't be a size
      -- anyway.
      let fake_ident = Ident name' (Info $ fromStruct ftype) noLoc
      (body_t, _) <-
        unscopeType loc (M.singleton name' fake_ident) =<<
        expTypeFully body'

      return $ LetFun name' (tparams', params', maybe_retdecl', Info rettype, e')
        body' (Info body_t) loc

checkExp (LetWith dest src idxes ve body NoInfo loc) =
  sequentially (checkIdent src) $ \src' _ -> do
  (t, _) <- newArrayType (srclocOf src) "src" $ length idxes
  unify (mkUsage loc "type of target array") t $ toStruct $ unInfo $ identType src'

  -- Need the fully normalised type here to get the proper aliasing information.
  src_t <- normTypeFully $ unInfo $ identType src'

  idxes' <- mapM checkDimIndex idxes
  (elemt, _) <- sliceShape (Just (loc, Nonrigid)) idxes' =<< normTypeFully t

  unless (unique src_t) $
    typeError loc mempty $ "Source" <+> pquote (pprName (identName src)) <+>
    "has type" <+> ppr src_t <+> ", which is not unique."
  vtable <- asks $ scopeVtable . termScope
  forM_ (aliases src_t) $ \v ->
    case aliasVar v `M.lookup` vtable of
      Just (BoundV Local _ v_t)
        | not $ unique v_t ->
            typeError loc mempty $ "Source" <+> pquote (pprName (identName src)) <+>
            "aliases" <+> pquote (pprName (aliasVar v)) <+> ", which is not consumable."
      _ -> return ()

  sequentially (unifies "type of target array" (toStruct elemt) =<< checkExp ve) $ \ve' _ -> do
    ve_t <- expTypeFully ve'
    when (AliasBound (identName src') `S.member` aliases ve_t) $
      badLetWithValue loc

    bindingIdent dest (src_t `setAliases` S.empty) $ \dest' -> do
      body' <- consuming src' $ checkExp body
      (body_t, _) <-
        unscopeType loc (M.singleton (identName dest') dest') =<<
        expTypeFully body'
      return $ LetWith dest' src' idxes' ve' body' (Info body_t) loc

checkExp (Update src idxes ve loc) = do
  (t, _) <- newArrayType (srclocOf src) "src" $ length idxes
  idxes' <- mapM checkDimIndex idxes
  (elemt, _) <- sliceShape (Just (loc, Nonrigid)) idxes' =<< normTypeFully t

  sequentially (checkExp ve >>= unifies "type of target array" elemt) $ \ve' _ ->
    sequentially (checkExp src >>= unifies "type of target array" t) $ \src' _ -> do

    src_t <- expTypeFully src'
    unless (unique src_t) $
      typeError loc mempty $ "Source" <+> pquote (ppr src) <+>
      "has type" <+> ppr src_t <+> ", which is not unique."

    let src_als = aliases src_t
    ve_t <- expTypeFully ve'
    unless (S.null $ src_als `S.intersection` aliases ve_t) $ badLetWithValue loc

    consume loc src_als
    return $ Update src' idxes' ve' loc

-- Record updates are a bit hacky, because we do not have row typing
-- (yet?).  For now, we only permit record updates where we know the
-- full type up to the field we are updating.
checkExp (RecordUpdate src fields ve NoInfo loc) = do
  src' <- checkExp src
  ve' <- checkExp ve
  a <- expTypeFully src'
  let usage = mkUsage loc "record update"
  r <- foldM (flip $ mustHaveField usage) a fields
  ve_t <- expType ve'
  let r' = anySizes $ toStruct r
      ve_t' = anySizes $ toStruct ve_t
  onFailure (CheckingRecordUpdate fields r' ve_t') $
    unify usage r' ve_t'
  maybe_a' <- onRecordField (const ve_t) fields <$> expTypeFully src'
  case maybe_a' of
    Just a' -> return $ RecordUpdate src' fields ve' (Info a') loc
    Nothing -> typeError loc mempty $
               "Full type of" </>
               indent 2 (ppr src) </>
               textwrap " is not known at this point.  Add a size annotation to the original record to disambiguate."

checkExp (Index e idxes _ loc) = do
  (t, _) <- newArrayType loc "e" $ length idxes
  e' <- unifies "being indexed at" t =<< checkExp e
  idxes' <- mapM checkDimIndex idxes
  -- XXX, the RigidSlice here will be overridden in sliceShape with a proper value.
  (t', retext) <-
    sliceShape (Just (loc, Rigid (RigidSlice Nothing ""))) idxes' =<<
    expTypeFully e'

  -- Remove aliases if the result is an overloaded type, because that
  -- will certainly not be aliased.
  t'' <- noAliasesIfOverloaded t'

  return $ Index e' idxes' (Info t'', Info retext) loc

checkExp (Unsafe e loc) =
  Unsafe <$> checkExp e <*> pure loc

checkExp (Assert e1 e2 NoInfo loc) = do
  e1' <- require "being asserted" [Bool] =<< checkExp e1
  e2' <- checkExp e2
  return $ Assert e1' e2' (Info (pretty e1)) loc

checkExp (Lambda params body rettype_te NoInfo loc) =
  removeSeminullOccurences $ noUnique $ incLevel $
  bindingParams [] params $ \_ params' -> do
    rettype_checked <- traverse checkTypeExp rettype_te
    let declared_rettype =
          case rettype_checked of Just (_, st, _) -> Just st
                                  Nothing -> Nothing
    (body', closure) <-
      tapOccurences $ checkFunBody params' body declared_rettype loc
    body_t <- expTypeFully body'

    params'' <- mapM updateTypes params'

    (rettype', rettype_st) <-
      case rettype_checked of
        Just (te, st, _) ->
          return (Just te, st)
        Nothing -> do
          ret <- inferReturnSizes params'' $ toStruct $
                 inferReturnUniqueness params'' body_t
          return (Nothing, ret)

    checkGlobalAliases params' body_t loc
    verifyFunctionParams Nothing params'

    closure' <- lexicalClosure params'' closure

    return $ Lambda params'' body' rettype' (Info (closure', rettype_st)) loc

  where
    -- Inferring the sizes of the return type of a lambda is a lot
    -- like let-generalisation.  We wish to remove any rigid sizes
    -- that were created when checking the body, except for those that
    -- are visible in types that existed before we entered the body,
    -- are parameters, or are used in parameters.
    inferReturnSizes params' ret = do
      cur_lvl <- curLevel
      let named (Named x, _) = Just x
          named (Unnamed, _) = Nothing
          param_names = mapMaybe (named . patternParam) params'
          pos_sizes =
            typeDimNamesPos (foldFunType (map patternStructType params') ret)
          hide k (lvl, _) =
            lvl >= cur_lvl && k `notElem` param_names && k `S.notMember` pos_sizes

      hidden_sizes <-
        S.fromList . M.keys . M.filterWithKey hide <$> getConstraints

      let onDim (NamedDim name)
            | not (qualLeaf name `S.member` hidden_sizes) = NamedDim name
            | otherwise = AnyDim
          onDim d = d

      return $ first onDim ret

checkExp (OpSection op _ loc) = do
  (op', ftype) <- lookupVar loc op
  return $ OpSection op' (Info ftype) loc

checkExp (OpSectionLeft op _ e _ _ loc) = do
  (op', ftype) <- lookupVar loc op
  e_arg <- checkArg e
  (t1, rt, argext, retext) <- checkApply loc (Just op', 0) ftype e_arg
  case rt of
    Scalar (Arrow _ _ t2 rettype) ->
      return $ OpSectionLeft op' (Info ftype) (argExp e_arg)
      (Info (toStruct t1, argext), Info $ toStruct t2) (Info rettype, Info retext) loc
    _ -> typeError loc mempty $
         "Operator section with invalid operator of type" <+> ppr ftype

checkExp (OpSectionRight op _ e _ NoInfo loc) = do
  (op', ftype) <- lookupVar loc op
  e_arg <- checkArg e
  case ftype of
    Scalar (Arrow as1 m1 t1 (Scalar (Arrow as2 m2 t2 ret))) -> do
      (t2', _, argext, _) <-
        checkApply loc (Just op', 1)
        (Scalar $ Arrow as2 m2 t2 $ Scalar $ Arrow as1 m1 t1 ret) e_arg
      return $ OpSectionRight op' (Info ftype) (argExp e_arg)
        (Info $ toStruct t1, Info (toStruct t2', argext)) (Info ret) loc
    _ -> typeError loc mempty $
         "Operator section with invalid operator of type" <+> ppr ftype

checkExp (ProjectSection fields NoInfo loc) = do
  a <- newTypeVar loc "a"
  let usage = mkUsage loc "projection at"
  b <- foldM (flip $ mustHaveField usage) a fields
  return $ ProjectSection fields (Info $ Scalar $ Arrow mempty Unnamed a b) loc

checkExp (IndexSection idxes NoInfo loc) = do
  (t, _) <- newArrayType loc "e" $ length idxes
  idxes' <- mapM checkDimIndex idxes
  (t', _) <- sliceShape Nothing idxes' t
  return $ IndexSection idxes' (Info $ fromStruct $ Scalar $ Arrow mempty Unnamed t t') loc

checkExp (DoLoop _ mergepat mergeexp form loopbody NoInfo loc) =
  sequentially (checkExp mergeexp) $ \mergeexp' _ -> do

  zeroOrderType (mkUsage (srclocOf mergeexp) "use as loop variable")
    "type used as loop variable" =<< expTypeFully mergeexp'

  -- The handling of dimension sizes is a bit intricate, but very
  -- similar to checking a function, followed by checking a call to
  -- it.  The overall procedure is as follows:
  --
  -- (1) All empty dimensions in the merge pattern are instantiated
  -- with nonrigid size variables.  All explicitly specified
  -- dimensions are preserved.
  --
  -- (2) The body of the loop is type-checked.  The result type is
  -- combined with the merge pattern type to determine which sizes are
  -- variant, and these are turned into size parameters for the merge
  -- pattern.
  --
  -- (3) We now conceptually have a function parameter type and return
  -- type.  We check that it can be called with the initial merge
  -- values as argument.  The result of this is the type of the loop
  -- as a whole.
  --
  -- (There is also a convergence loop for inferring uniqueness, but
  -- that's orthogonal to the size handling.)

  (merge_t, new_dims) <-
    instantiateEmptyArrayDims loc "loop" Nonrigid . -- dim handling (1)
    anySizes .
    (`setAliases` mempty) =<< expTypeFully mergeexp'

  -- dim handling (2)
  let checkLoopReturnSize mergepat' loopbody' = do
        loopbody_t <- expTypeFully loopbody'
        pat_t <- normTypeFully $ patternType mergepat'
        -- We are ignoring the dimensions here, because any mismatches
        -- should be turned into fresh size variables.
        onFailure (CheckingLoopBody (toStruct (anySizes pat_t)) (toStruct loopbody_t)) $
          expect (mkUsage (srclocOf loopbody) "matching loop body to loop pattern")
          (toStruct (anySizes pat_t))
          (toStruct loopbody_t)
        pat_t' <- normTypeFully pat_t
        loopbody_t' <- normTypeFully loopbody_t

        -- For each new_dims, figure out what they are instantiated
        -- with in the initial value.  This is used to determine
        -- whether a size is invariant because it always matches the
        -- initial instantiation of that size.
        let initSubst (NamedDim v, d) = Just (v, d)
            initSubst _ = Nothing
        init_substs <- M.fromList . mapMaybe initSubst . snd .
                       anyDimOnMismatch pat_t' <$>
                       expTypeFully mergeexp'

        -- Figure out which of the 'new_dims' dimensions are variant.
        -- This works because we know that each dimension from
        -- new_dims in the pattern is unique and distinct.
        --
        -- Our logic here is a bit reversed: the *mismatches* (from
        -- new_dims) are what we want to extract and turn into size
        -- parameters.
        let mismatchSubst (NamedDim v, d)
              | qualLeaf v `elem` new_dims =
                  case M.lookup v init_substs of
                    Just d'
                      | d' == d ->
                          return $ Just (qualLeaf v, SizeSubst d)
                    _ -> do tell [qualLeaf v]
                            return Nothing
            mismatchSubst _ = return Nothing

            (init_substs', sparams) =
              runWriter $ M.fromList . catMaybes <$> mapM mismatchSubst
              (snd $ anyDimOnMismatch pat_t' loopbody_t')

        -- Make sure that any of new_dims that are invariant will be
        -- replaced with the invariant size in the loop body.  Failure
        -- to do this can cause type annotations to still refer to
        -- new_dims.
        let dimToInit (v, SizeSubst d) =
              constrain v $ Size (Just d) (mkUsage loc "size of loop parameter")
            dimToInit _ =
              return ()
        mapM_ dimToInit $ M.toList init_substs'

        mergepat'' <- applySubst (`M.lookup` init_substs') <$> updateTypes mergepat'
        return (nub sparams, mergepat'')

  -- First we do a basic check of the loop body to figure out which of
  -- the merge parameters are being consumed.  For this, we first need
  -- to check the merge pattern, which requires the (initial) merge
  -- expression.
  --
  -- Play a little with occurences to ensure it does not look like
  -- none of the merge variables are being used.
  ((sparams, mergepat', form', loopbody'), bodyflow) <-
    case form of
      For i uboundexp -> do
        uboundexp' <- require "being the bound in a 'for' loop" anySignedType =<< checkExp uboundexp
        bound_t <- expTypeFully uboundexp'
        bindingIdent i bound_t $ \i' ->
          noUnique $ bindingPattern mergepat (Ascribed merge_t) $
          \mergepat' -> onlySelfAliasing $ tapOccurences $ do
            loopbody' <- noSizeEscape $ checkExp loopbody
            (sparams, mergepat'') <- checkLoopReturnSize mergepat' loopbody'
            return (sparams,
                    mergepat'',
                    For i' uboundexp',
                    loopbody')

      ForIn xpat e -> do
        (arr_t, _) <- newArrayType (srclocOf e) "e" 1
        e' <- unifies "being iterated in a 'for-in' loop" arr_t =<< checkExp e
        t <- expTypeFully e'
        case t of
          _ | Just t' <- peelArray 1 t ->
                bindingPattern xpat (Ascribed t') $ \xpat' ->
                noUnique $ bindingPattern mergepat (Ascribed merge_t) $
                \mergepat' -> onlySelfAliasing $ tapOccurences $ do
                  loopbody' <- noSizeEscape $ checkExp loopbody
                  (sparams, mergepat'') <- checkLoopReturnSize mergepat' loopbody'
                  return (sparams,
                          mergepat'',
                          ForIn xpat' e',
                          loopbody')
            | otherwise ->
                typeError (srclocOf e) mempty $
                "Iteratee of a for-in loop must be an array, but expression has type" <+>
                ppr t

      While cond ->
        noUnique $ bindingPattern mergepat (Ascribed merge_t) $ \mergepat' ->
        onlySelfAliasing $ tapOccurences $
        sequentially (checkExp cond >>=
                      unifies "being the condition of a 'while' loop" (Scalar $ Prim Bool)) $ \cond' _ -> do
          loopbody' <- noSizeEscape $ checkExp loopbody
          (sparams, mergepat'') <- checkLoopReturnSize mergepat' loopbody'
          return (sparams,
                  mergepat'',
                  While cond',
                  loopbody')

  mergepat'' <- do
    loop_t <- expTypeFully loopbody'
    convergePattern mergepat' (allConsumed bodyflow) loop_t $
      mkUsage (srclocOf loopbody') "being (part of) the result of the loop body"

  let consumeMerge (Id _ (Info pt) ploc) mt
        | unique pt = consume ploc $ aliases mt
      consumeMerge (TuplePattern pats _) t | Just ts <- isTupleRecord t =
        zipWithM_ consumeMerge pats ts
      consumeMerge (PatternParens pat _) t =
        consumeMerge pat t
      consumeMerge (PatternAscription pat _ _) t =
        consumeMerge pat t
      consumeMerge _ _ =
        return ()
  consumeMerge mergepat'' =<< expTypeFully mergeexp'

  -- dim handling (3)
  let sparams_anydim = M.fromList $ zip sparams $ repeat $ SizeSubst AnyDim
      loopt_anydims = applySubst (`M.lookup` sparams_anydim) $
                      patternType mergepat''
  (merge_t', _) <-
    instantiateEmptyArrayDims loc "loopres" Nonrigid $ toStruct loopt_anydims
  mergeexp_t <- toStruct <$> expTypeFully mergeexp'
  onFailure (CheckingLoopInitial (toStruct loopt_anydims) mergeexp_t) $
    unify (mkUsage (srclocOf mergeexp') "matching initial loop values to pattern")
    merge_t' mergeexp_t

  (loopt, retext) <- instantiateDimsInType loc RigidLoop loopt_anydims
  -- We set all of the uniqueness to be unique.  This is intentional,
  -- and matches what happens for function calls.  Those arrays that
  -- really *cannot* be consumed will alias something unconsumable,
  -- and will be caught that way.
  let bound_here = patternNames mergepat'' <> S.fromList sparams <> form_bound
      form_bound =
        case form' of
          For v _ -> S.singleton $ identName v
          ForIn forpat _ -> patternNames forpat
          While{} -> mempty
      loopt' = second (`S.difference` S.map AliasBound bound_here) $
               loopt `setUniqueness` Unique


  -- Eliminate those new_dims that turned into sparams so it won't
  -- look like we have ambiguous sizes lying around.
  modifyConstraints $ M.filterWithKey $ \k _ -> k `notElem` sparams

  return $ DoLoop sparams mergepat'' mergeexp' form' loopbody' (Info (loopt', retext)) loc

  where
    convergePattern pat body_cons body_t body_loc = do
      let consumed_merge = patternNames pat `S.intersection` body_cons

          uniquePat (Wildcard (Info t) wloc) =
            Wildcard (Info $ t `setUniqueness` Nonunique) wloc
          uniquePat (PatternParens p ploc) =
            PatternParens (uniquePat p) ploc
          uniquePat (Id name (Info t) iloc)
            | name `S.member` consumed_merge =
                let t' = t `setUniqueness` Unique `setAliases` mempty
                in Id name (Info t') iloc
            | otherwise =
                let t' = case t of Scalar Record{} -> t
                                   _               -> t `setUniqueness` Nonunique
                in Id name (Info t') iloc
          uniquePat (TuplePattern pats ploc) =
            TuplePattern (map uniquePat pats) ploc
          uniquePat (RecordPattern fs ploc) =
            RecordPattern (map (fmap uniquePat) fs) ploc
          uniquePat (PatternAscription p t ploc) =
            PatternAscription p t ploc
          uniquePat p@PatternLit{} = p
          uniquePat (PatternConstr n t ps ploc) =
            PatternConstr n t (map uniquePat ps) ploc

          -- Make the pattern unique where needed.
          pat' = uniquePat pat

      pat_t <- normTypeFully $ patternType pat'
      unless (toStructural body_t `subtypeOf` toStructural pat_t) $
        unexpectedType (srclocOf body_loc) (toStruct body_t) [toStruct pat_t]

      -- Check that the new values of consumed merge parameters do not
      -- alias something bound outside the loop, AND that anything
      -- returned for a unique merge parameter does not alias anything
      -- else returned.  We also update the aliases for the pattern.
      bound_outside <- asks $ S.fromList . M.keys . scopeVtable . termScope
      let combAliases t1 t2 =
            case t1 of Scalar Record{} -> t1
                       _ -> t1 `addAliases` (<>aliases t2)

          checkMergeReturn (Id pat_v (Info pat_v_t) patloc) t
            | unique pat_v_t,
              v:_ <- S.toList $
                     S.map aliasVar (aliases t) `S.intersection` bound_outside =
                lift $ typeError loc mempty $
                "Return value for loop parameter" <+>
                pquote (pprName pat_v) <+> "aliases" <+> pprName v <> "."

            | otherwise = do
                (cons,obs) <- get
                unless (S.null $ aliases t `S.intersection` cons) $
                  lift $ typeError loc mempty $
                  "Return value for loop parameter" <+>
                  pquote (pprName pat_v) <+>
                  "aliases other consumed loop parameter."
                when (unique pat_v_t &&
                      not (S.null (aliases t `S.intersection` (cons<>obs)))) $
                  lift $ typeError loc mempty $
                  "Return value for consuming loop parameter" <+>
                  pquote (pprName pat_v) <+> "aliases previously returned value."
                if unique pat_v_t
                  then put (cons<>aliases t, obs)
                  else put (cons, obs<>aliases t)

                return $ Id pat_v (Info (combAliases pat_v_t t)) patloc

          checkMergeReturn (Wildcard (Info pat_v_t) patloc) t =
            return $ Wildcard (Info (combAliases pat_v_t t)) patloc

          checkMergeReturn (PatternParens p _) t =
            checkMergeReturn p t

          checkMergeReturn (PatternAscription p _ _) t =
            checkMergeReturn p t

          checkMergeReturn (RecordPattern pfs patloc) (Scalar (Record tfs)) =
            RecordPattern . M.toList <$> sequence pfs' <*> pure patloc
            where pfs' = M.intersectionWith checkMergeReturn
                         (M.fromList pfs) tfs

          checkMergeReturn (TuplePattern pats patloc) t
            | Just ts <- isTupleRecord t =
                TuplePattern
                <$> zipWithM checkMergeReturn pats ts
                <*> pure patloc

          checkMergeReturn p _ =
            return p

      (pat'', (pat_cons, _)) <-
        runStateT (checkMergeReturn pat' body_t) (mempty, mempty)

      let body_cons' = body_cons <> S.map aliasVar pat_cons
      if body_cons' == body_cons && patternType pat'' == patternType pat
        then return pat'
        else convergePattern pat'' body_cons' body_t body_loc

checkExp (Constr name es NoInfo loc) = do
  t <- newTypeVar loc "t"
  es' <- mapM checkExp es
  ets <- mapM expTypeFully es'
  mustHaveConstr (mkUsage loc "use of constructor") name t (toStruct <$> ets)
  -- A sum value aliases *anything* that went into its construction.
  let als = foldMap aliases ets
  return $ Constr name es' (Info $ fromStruct t `addAliases` (<>als)) loc

checkExp (Match e cs _ loc) =
  sequentially (checkExp e) $ \e' _ -> do
    mt <- expTypeFully e'
    (cs', t, retext) <- checkCases mt cs
    zeroOrderType (mkUsage loc "being returned 'match'")
      "type returned from pattern match" t
    return $ Match e' cs' (Info t, Info retext) loc

checkCases :: PatternType
           -> NE.NonEmpty (CaseBase NoInfo Name)
           -> TermTypeM (NE.NonEmpty (CaseBase Info VName), PatternType, [VName])
checkCases mt rest_cs =
  case NE.uncons rest_cs of
    (c, Nothing) -> do
      (c', t, retext) <- checkCase mt c
      return (c' NE.:| [], t, retext)
    (c, Just cs) -> do
      (((c', c_t, _), (cs', cs_t, _)), dflow) <-
        tapOccurences $ checkCase mt c `alternative` checkCases mt cs
      (brancht, retext) <- unifyBranchTypes (srclocOf c) c_t cs_t
      let t = addAliases brancht
              (`S.difference` S.map AliasBound (allConsumed dflow))
      return (NE.cons c' cs', t, retext)

checkCase :: PatternType -> CaseBase NoInfo Name
          -> TermTypeM (CaseBase Info VName, PatternType, [VName])
checkCase mt (CasePat p e loc) =
  bindingPattern p (Ascribed mt) $ \p' -> do
    e' <- checkExp e
    (t, retext) <- unscopeType loc (patternMap p') =<< expTypeFully e'
    return (CasePat p' e' loc, t, retext)

-- | An unmatched pattern. Used in in the generation of
-- unmatched pattern warnings by the type checker.
data Unmatched p = UnmatchedNum p [ExpBase Info VName]
                 | UnmatchedBool p
                 | UnmatchedConstr p
                 | Unmatched p
                 deriving (Functor, Show)

instance Pretty (Unmatched (PatternBase Info VName)) where
  ppr um = case um of
      (UnmatchedNum p nums) -> ppr' p <+> "where p is not one of" <+> ppr nums
      (UnmatchedBool p)     -> ppr' p
      (UnmatchedConstr p)     -> ppr' p
      (Unmatched p)         -> ppr' p
    where
      ppr' (PatternAscription p t _) = ppr p <> ":" <+> ppr t
      ppr' (PatternParens p _)       = parens $ ppr' p
      ppr' (Id v _ _)                = pprName v
      ppr' (TuplePattern pats _)     = parens $ commasep $ map ppr' pats
      ppr' (RecordPattern fs _)      = braces $ commasep $ map ppField fs
        where ppField (name, t)      = text (nameToString name) <> equals <> ppr' t
      ppr' Wildcard{}                = "_"
      ppr' (PatternLit e _ _)        = ppr e
      ppr' (PatternConstr n _ ps _)   = "#" <> ppr n <+> sep (map ppr' ps)

unpackPat :: Pattern -> [Maybe Pattern]
unpackPat Wildcard{} = [Nothing]
unpackPat (PatternParens p _) = unpackPat p
unpackPat Id{} = [Nothing]
unpackPat (TuplePattern ps _) = Just <$> ps
unpackPat (RecordPattern fs _) = Just . snd <$> sortFields (M.fromList fs)
unpackPat (PatternAscription p _ _) = unpackPat p
unpackPat p@PatternLit{} = [Just p]
unpackPat p@PatternConstr{} = [Just p]

wildPattern :: Pattern -> Int -> Unmatched Pattern -> Unmatched Pattern
wildPattern (TuplePattern ps loc) pos um = wildTuple <$> um
  where wildTuple p = TuplePattern (take (pos - 1) ps' ++ [p] ++ drop pos ps') loc
        ps' = map wildOut ps
        wildOut p = Wildcard (Info (patternType p)) (srclocOf p)
wildPattern (RecordPattern fs loc) pos um = wildRecord <$> um
  where wildRecord p =
          RecordPattern (take (pos - 1) fs' ++ [(fst (fs!!(pos - 1)), p)] ++ drop pos fs') loc
        fs' = map wildOut fs
        wildOut (f,p) = (f, Wildcard (Info (patternType p)) (srclocOf p))
wildPattern (PatternAscription p _ _) pos um = wildPattern p pos um
wildPattern (PatternParens p _) pos um = wildPattern p pos um
wildPattern (PatternConstr n t ps loc) pos um = wildConstr <$> um
  where wildConstr p = PatternConstr n t (take (pos - 1) ps' ++ [p] ++ drop pos ps') loc
        ps' = map wildOut ps
        wildOut p = Wildcard (Info (patternType p)) (srclocOf p)
wildPattern _ _ um = um

checkUnmatched :: Exp -> TermTypeM ()
checkUnmatched e = void $ checkUnmatched' e >> astMap tv e
  where checkUnmatched' (Match _ cs _ loc) =
          let ps = fmap (\(CasePat p _ _) -> p) cs
          in case unmatched id $ NE.toList ps of
              []  -> return ()
              ps' -> typeError loc mempty $
                     "Unmatched cases in match expression:" </>
                     indent 2 (stack (map ppr ps'))
        checkUnmatched' _ = return ()
        tv = ASTMapper { mapOnExp =
                           \e' -> checkUnmatched' e' >> return e'
                       , mapOnName        = pure
                       , mapOnQualName    = pure
                       , mapOnStructType  = pure
                       , mapOnPatternType = pure
                       }

-- | A data type for constructor patterns.  This is used to make the
-- code for detecting unmatched constructors cleaner, by separating
-- the constructor-pattern cases from other cases.
data ConstrPat = ConstrPat { constrName :: Name
                           , constrType :: PatternType
                           , constrPayload :: [Pattern]
                           , constrSrcLoc :: SrcLoc
                           }

-- Be aware of these fishy equality instances!

instance Eq ConstrPat where
  ConstrPat c1 _ _ _ == ConstrPat c2 _ _ _ = c1 == c2

instance Ord ConstrPat where
  ConstrPat c1 _ _ _ `compare` ConstrPat c2 _ _ _ = c1 `compare` c2

unmatched :: (Unmatched Pattern -> Unmatched Pattern) -> [Pattern] -> [Unmatched Pattern]
unmatched hole orig_ps
  | p:_ <- orig_ps,
    sameStructure labeledCols = do
    (i, cols) <- labeledCols
    let hole' = if isConstr p then hole else hole . wildPattern p i
    case sequence cols of
      Nothing -> []
      Just cs
        | all isPatternLit cs  -> map hole' $ localUnmatched cs
        | otherwise            -> unmatched hole' cs
  | otherwise = []

  where labeledCols = zip [1..] $ transpose $ map unpackPat orig_ps

        localUnmatched :: [Pattern] -> [Unmatched Pattern]
        localUnmatched [] = []
        localUnmatched ps'@(p':_) =
          case patternType p'  of
            Scalar (Sum cs'') ->
              -- We now know that we are matching a sum type, and thus
              -- that all patterns ps' are constructors (checked by
              -- 'all isPatternLit' before this function is called).
              let constrs   = M.keys cs''
                  matched   = mapMaybe constr ps'
                  unmatched' = map (UnmatchedConstr . buildConstr cs'') $
                               constrs \\ map constrName matched
             in case unmatched' of
                [] ->
                  let constrGroups   = group (sort matched)
                      removedConstrs = mapMaybe stripConstrs constrGroups
                      transposed     = (fmap . fmap) transpose removedConstrs
                      findUnmatched (pc, trans) = do
                        col <- trans
                        case col of
                          []           -> []
                          ((i, _):_) -> unmatched (wilder i pc) (map snd col)
                      wilder i pc s = (`PatternParens` noLoc) <$> wildPattern pc i s
                  in concatMap findUnmatched transposed
                _ -> unmatched'
            Scalar (Prim t) | not (any idOrWild ps') ->
              -- We now know that we are matching a sum type, and thus
              -- that all patterns ps' are literals (checked by 'all
              -- isPatternLit' before this function is called).
                case t of
                  Bool ->
                    let matched = nub $ mapMaybe (pExp >=> bool) $ filter isPatternLit ps'
                    in map (UnmatchedBool . buildBool (Scalar (Prim t))) $ [True, False] \\ matched
                  _ ->
                    let matched = mapMaybe pExp $ filter isPatternLit ps'
                    in [UnmatchedNum (buildId (Info $ Scalar $ Prim t) "p") matched]
            _ -> []

        isConstr PatternConstr{} = True
        isConstr (PatternParens p _) = isConstr p
        isConstr _ = False


        stripConstrs :: [ConstrPat] -> Maybe (Pattern, [[(Int, Pattern)]])
        stripConstrs (pc@ConstrPat{} : cs') = Just (unConstr pc, stripConstr pc : map stripConstr cs')
        stripConstrs [] = Nothing

        stripConstr :: ConstrPat -> [(Int, Pattern)]
        stripConstr (ConstrPat _ _  ps' _) = zip [1..] ps'

        sameStructure [] = True
        sameStructure (x:xs) = all (\y -> length y == length x' ) xs'
          where (x':xs') = map snd (x:xs)

        pExp (PatternLit e' _ _) = Just e'
        pExp _ = Nothing

        constr (PatternConstr c (Info t) ps loc) = Just $ ConstrPat c t ps loc
        constr (PatternParens p _) = constr p
        constr (PatternAscription p' _ _)  = constr p'
        constr _ = Nothing

        unConstr p =
          PatternConstr (constrName p) (Info $ constrType p) (constrPayload p) (constrSrcLoc p)

        isPatternLit PatternLit{} = True
        isPatternLit (PatternAscription p' _ _) = isPatternLit p'
        isPatternLit (PatternParens p' _)  = isPatternLit p'
        isPatternLit PatternConstr{} = True
        isPatternLit _ = False

        idOrWild Id{} = True
        idOrWild Wildcard{} = True
        idOrWild (PatternAscription p' _ _) = idOrWild p'
        idOrWild (PatternParens p' _) = idOrWild p'
        idOrWild _ = False

        bool (Literal (BoolValue b) _ ) = Just b
        bool _ = Nothing

        buildConstr m c =
          let t      = Scalar $ Sum m
              cs     = m M.! c
              wildCS = map (\ct -> Wildcard (Info ct) noLoc) cs
          in if null wildCS
               then PatternConstr c (Info t) [] noLoc
               else PatternParens (PatternConstr c (Info t) wildCS noLoc) noLoc
        buildBool t b =
          PatternLit (Literal (BoolValue b) noLoc) (Info (addSizes t)) noLoc
        buildId t n =
          -- The VName tag here will never be used since the value
          -- exists exclusively for printing warnings.
          Id (VName (nameFromString n) (-1)) t noLoc

checkIdent :: IdentBase NoInfo Name -> TermTypeM Ident
checkIdent (Ident name _ loc) = do
  (QualName _ name', vt) <- lookupVar loc (qualName name)
  return $ Ident name' (Info vt) loc

checkDimIndex :: DimIndexBase NoInfo Name -> TermTypeM DimIndex
checkDimIndex (DimFix i) =
  DimFix <$> (unifies "use as index" (Scalar $ Prim $ Signed Int32) =<< checkExp i)
checkDimIndex (DimSlice i j s) =
  DimSlice <$> check i <*> check j <*> check s
  where check = maybe (return Nothing) $
                fmap Just . unifies "use as index" (Scalar $ Prim $ Signed Int32) <=< checkExp

sequentially :: TermTypeM a -> (a -> Occurences -> TermTypeM b) -> TermTypeM b
sequentially m1 m2 = do
  (a, m1flow) <- collectOccurences m1
  (b, m2flow) <- collectOccurences $ m2 a m1flow
  occur $ m1flow `seqOccurences` m2flow
  return b

type Arg = (Exp, PatternType, Occurences, SrcLoc)

argExp :: Arg -> Exp
argExp (e, _, _, _) = e

argType :: Arg -> PatternType
argType (_, t, _, _) = t

checkArg :: UncheckedExp -> TermTypeM Arg
checkArg arg = do
  (arg', dflow) <- collectOccurences $ checkExp arg
  arg_t <- expType arg'
  return (arg', arg_t, dflow, srclocOf arg')

instantiateDimsInType :: SrcLoc -> RigidSource
                      -> TypeBase (DimDecl VName) als
                      -> TermTypeM (TypeBase (DimDecl VName) als, [VName])
instantiateDimsInType tloc rsrc =
  instantiateEmptyArrayDims tloc "d" $ Rigid rsrc

instantiateDimsInReturnType :: SrcLoc -> Maybe (QualName VName)
                            -> TypeBase (DimDecl VName) als
                            -> TermTypeM (TypeBase (DimDecl VName) als, [VName])
instantiateDimsInReturnType tloc fname =
  instantiateEmptyArrayDims tloc "ret" $ Rigid $ RigidRet fname

-- Some information about the function/operator we are trying to
-- apply, and how many arguments it has previously accepted.  Used for
-- generating nicer type errors.
type ApplyOp = (Maybe (QualName VName), Int)

checkApply :: SrcLoc -> ApplyOp -> PatternType -> Arg
           -> TermTypeM (PatternType, PatternType, Maybe VName, [VName])
<<<<<<< HEAD
checkApply loc fname (Scalar (Arrow as pname tp1 tp2)) (argexp, argtype, dflow, argloc) =
=======
checkApply loc (fname, _)
           (Scalar (Arrow as pname tp1 tp2))
           (argexp, argtype, dflow, argloc) =
>>>>>>> 18017781
  onFailure (CheckingApply fname argexp (toStruct tp1) (toStruct argtype)) $ do
  expect (mkUsage argloc "use as function argument") (toStruct tp1) (toStruct argtype)

  -- Perform substitutions of instantiated variables in the types.
  tp1' <- normTypeFully tp1
  (tp2', ext) <- instantiateDimsInReturnType loc fname =<< normTypeFully tp2
  argtype' <- normTypeFully argtype

  -- Check whether this would produce an impossible return type.
  let (_, tp2_paramdims, _) = dimUses $ toStruct tp2'
  case filter (`S.member` tp2_paramdims) ext of
    [] -> return ()
    ext_paramdims -> do
      let onDim (NamedDim qn)
            | qualLeaf qn `elem` ext_paramdims = AnyDim
          onDim d = d
      typeError loc mempty $
        "Anonymous size would appear in function parameter of return type:" </>
        indent 2 (ppr (first onDim tp2')) </>
        textwrap "This is usually because a higher-order function is used with functional arguments that return anonymous sizes, which are then used as parameters of other function arguments."

  occur [observation as loc]

  checkOccurences dflow
  occurs <- consumeArg argloc argtype' (diet tp1')

  case anyConsumption dflow of
    Just c ->
      let msg = "type of expression with consumption at " ++ locStr (location c)
      in zeroOrderType (mkUsage argloc "potential consumption in expression") msg tp1
    _ -> return ()

  occur $ dflow `seqOccurences` occurs
  (argext, parsubst) <-
    case pname of
      Named pname' -> do
        (d, argext) <- sizeSubst tp1' argexp
        return (argext,
                (`M.lookup` M.singleton pname' (SizeSubst d)))
      _ -> return (Nothing, const Nothing)
  let tp2'' = applySubst parsubst $ returnType tp2' (diet tp1') argtype'

  return (tp1', tp2'', argext, ext)
  where sizeSubst (Scalar (Prim (Signed Int32))) e = dimFromArg fname e
        sizeSubst _ _ = return (AnyDim, Nothing)

checkApply loc fname tfun@(Scalar TypeVar{}) arg = do
  tv <- newTypeVar loc "b"
  unify (mkUsage loc "use as function") (toStruct tfun) $
    Scalar $ Arrow mempty Unnamed (toStruct (argType arg)) tv
  tfun' <- normPatternType tfun
  checkApply loc fname tfun' arg

checkApply loc (fname, prev_applied) ftype (argexp, _, _, _) = do
  let fname' = maybe "expression" (pquote . ppr) fname

  typeError loc mempty $
    if prev_applied == 0
    then "Cannot apply" <+> fname' <+> "as function, as it has type:" </>
         indent 2 (ppr ftype)
    else "Cannot apply" <+> fname' <+> "to argument #" <> ppr (prev_applied+1) <+>
         pquote (shorten $ pretty $ flatten $ ppr argexp) <> "," <+/>
         "as" <+> fname' <+> "only takes" <+> ppr prev_applied <+>
         arguments <> "."
  where arguments | prev_applied == 1 = "argument"
                  | otherwise = "arguments"

isInt32 :: Exp -> Maybe Int32
isInt32 (Literal (SignedValue (Int32Value k')) _) = Just $ fromIntegral k'
isInt32 (IntLit k' _ _) = Just $ fromInteger k'
isInt32 (Negate x _) = negate <$> isInt32 x
isInt32 _ = Nothing

maybeDimFromExp :: Exp -> Maybe (DimDecl VName)
maybeDimFromExp (Var v _ _) = Just $ NamedDim v
maybeDimFromExp (Parens e _) = maybeDimFromExp e
maybeDimFromExp (QualParens _ e _) = maybeDimFromExp e
maybeDimFromExp e = ConstDim . fromIntegral <$> isInt32 e

dimFromExp :: (Exp -> SizeSource) -> Exp -> TermTypeM (DimDecl VName, Maybe VName)
dimFromExp rf (Parens e _) = dimFromExp rf e
dimFromExp rf (QualParens _ e _) = dimFromExp rf e
dimFromExp rf e
  | Just d <- maybeDimFromExp e =
      return (d, Nothing)
  | otherwise =
      extSize (srclocOf e) $ rf e

dimFromArg :: Maybe (QualName VName) -> Exp -> TermTypeM (DimDecl VName, Maybe VName)
dimFromArg fname = dimFromExp $ SourceArg (FName fname) . bareExp

-- | @returnType ret_type arg_diet arg_type@ gives result of applying
-- an argument the given types to a function with the given return
-- type, consuming the argument with the given diet.
returnType :: PatternType
           -> Diet
           -> PatternType
           -> PatternType
returnType (Array _ Unique et shape) _ _ =
  Array mempty Unique et shape
returnType (Array als Nonunique et shape) d arg =
  Array (als<>arg_als) Unique et shape -- Intentional!
  where arg_als = aliases $ maskAliases arg d
returnType (Scalar (Record fs)) d arg =
  Scalar $ Record $ fmap (\et -> returnType et d arg) fs
returnType (Scalar (Prim t)) _ _ =
  Scalar $ Prim t
returnType (Scalar (TypeVar _ Unique t targs)) _ _ =
  Scalar $ TypeVar mempty Unique t targs
returnType (Scalar (TypeVar als Nonunique t targs)) d arg =
  Scalar $ TypeVar (als<>arg_als) Unique t targs -- Intentional!
  where arg_als = aliases $ maskAliases arg d
returnType (Scalar (Arrow _ v t1 t2)) d arg =
  Scalar $ Arrow als v (t1 `setAliases` mempty) (t2 `setAliases` als)
  where als = aliases $ maskAliases arg d
returnType (Scalar (Sum cs)) d arg =
  Scalar $ Sum $ (fmap . fmap) (\et -> returnType et d arg) cs

-- | @t `maskAliases` d@ removes aliases (sets them to 'mempty') from
-- the parts of @t@ that are denoted as consumed by the 'Diet' @d@.
maskAliases :: Monoid as =>
               TypeBase shape as
            -> Diet
            -> TypeBase shape as
maskAliases t Consume = t `setAliases` mempty
maskAliases t Observe = t
maskAliases (Scalar (Record ets)) (RecordDiet ds) =
  Scalar $ Record $ M.intersectionWith maskAliases ets ds
maskAliases t FuncDiet{} = t
maskAliases _ _ = error "Invalid arguments passed to maskAliases."

consumeArg :: SrcLoc -> PatternType -> Diet -> TermTypeM [Occurence]
consumeArg loc (Scalar (Record ets)) (RecordDiet ds) =
  concat . M.elems <$> traverse (uncurry $ consumeArg loc) (M.intersectionWith (,) ets ds)
consumeArg loc (Array _ Nonunique _ _) Consume =
  typeError loc mempty "Consuming parameter passed non-unique argument."
consumeArg loc (Scalar (TypeVar _ Nonunique _ _)) Consume =
  typeError loc mempty "Consuming parameter passed non-unique argument."
consumeArg loc (Scalar (Arrow _ _ t1 _)) (FuncDiet d _)
  | not $ contravariantArg t1 d =
      typeError loc mempty "Non-consuming higher-order parameter passed consuming argument."
  where contravariantArg (Array _ Unique _ _) Observe =
          False
        contravariantArg (Scalar (TypeVar _ Unique _ _)) Observe =
          False
        contravariantArg (Scalar (Record ets)) (RecordDiet ds) =
          and (M.intersectionWith contravariantArg ets ds)
        contravariantArg (Scalar (Arrow _ _ tp tr)) (FuncDiet dp dr) =
          contravariantArg tp dp && contravariantArg tr dr
        contravariantArg _ _ =
          True
consumeArg loc (Scalar (Arrow _ _ _ t2)) (FuncDiet _ pd) =
  consumeArg loc t2 pd
consumeArg loc at Consume = return [consumption (aliases at) loc]
consumeArg loc at _       = return [observation (aliases at) loc]

checkOneExp :: UncheckedExp -> TypeM ([TypeParam], Exp)
checkOneExp e = fmap fst . runTermTypeM $ do
  e' <- checkExp e
  let t = toStruct $ typeOf e'
  (tparams, _, _, _) <-
    letGeneralise (nameFromString "<exp>") (srclocOf e) [] [] t
  e'' <- updateTypes e'
  fixOverloadedTypes
  checkUnmatched e''
  causalityCheck e''
  return (tparams, e'')

-- Verify that all sum type constructors and empty array literals have
-- a size that is known (rigid or a type parameter).  This is to
-- ensure that we can actually determine their shape at run-time.
causalityCheck :: Exp -> TermTypeM ()
causalityCheck binding_body = do
  constraints <- getConstraints

  let checkCausality what known t loc
        | (d,dloc):_ <- mapMaybe (unknown constraints known) $
                        S.toList $ mustBeExplicit $ toStruct t =
            Just $ lift $ causality what loc d dloc t
        | otherwise = Nothing

      checkParamCausality known p =
        checkCausality (ppr p) known (patternType p) (srclocOf p)

      onExp :: S.Set VName -> Exp
            -> StateT (S.Set VName) (Either TypeError) Exp

      onExp known (Var v (Info t) loc)
        | Just bad <- checkCausality (pquote (ppr v)) known t loc =
            bad

      onExp known (ArrayLit [] (Info t) loc)
        | Just bad <- checkCausality "empty array" known t loc =
            bad

      onExp known (Lambda params _ _ _ _)
        | bad : _ <- mapMaybe (checkParamCausality known) params =
            bad

      onExp known e@(LetPat _ bindee_e body_e (_, Info ext) _) = do
        sequencePoint known bindee_e body_e ext
        return e

      onExp known e@(Apply f arg (Info (_, p)) (_, Info ext) _) = do
        sequencePoint known arg f $ maybeToList p ++ ext
        return e

      onExp known e = do
        recurse known e

        case e of
          BinOp _ _ (_, Info (_, xp)) (_, Info (_, yp)) _ (Info ext) _ ->
            modify (<>S.fromList (catMaybes [xp,yp]++ext))
          DoLoop _ _ _ _ _ (Info (_, ext)) _ ->
            modify (<>S.fromList ext)
          If _ _ _ (_, Info ext) _ ->
            modify (<>S.fromList ext)
          Index _ _ (_, Info ext) _ ->
            modify (<>S.fromList ext)
          Match _ _ (_, Info ext) _ ->
            modify (<>S.fromList ext)
          Range _ _ _ (_, Info ext) _ ->
            modify (<>S.fromList ext)
          _ ->
            return ()

        return e

      recurse known = void . astMap mapper
        where mapper = identityMapper { mapOnExp = onExp known }

      sequencePoint known x y ext = do
        new_known <- lift $ execStateT (onExp known x) mempty
        void $ onExp (new_known<>known) y
        modify ((new_known<>S.fromList ext)<>)

  either throwError (const $ return ()) $
    evalStateT (onExp mempty binding_body) mempty
  where unknown constraints known v = do
          guard $ v `S.notMember` known
          loc <- unknowable constraints v
          return (v,loc)

        unknowable constraints v =
          case snd <$> M.lookup v constraints of
            Just (UnknowableSize loc _) -> Just loc
            _                           -> Nothing

        causality what loc d dloc t =
          Left $ TypeError loc mempty $
          "Causality check: size" <+/> pquote (pprName d) <+/>
          "needed for type of" <+> what <> colon </>
          indent 2 (ppr t) </>
          "But" <+> pquote (pprName d) <+> "is computed at" <+/>
          text (locStrRel loc dloc) <> "." </>
          "" </>
          "Hint:" <+>
          align (textwrap "Bind the expression producing" <+> pquote (pprName d) <+>
                 "with 'let' beforehand.")

-- | Type-check a top-level (or module-level) function definition.
-- Despite the name, this is also used for checking constant
-- definitions, by treating them as 0-ary functions.
checkFunDef :: (Name, Maybe UncheckedTypeExp,
                [UncheckedTypeParam], [UncheckedPattern],
                UncheckedExp, SrcLoc)
            -> TypeM (VName, [TypeParam], [Pattern], Maybe (TypeExp VName),
                      StructType, [VName], Exp)
checkFunDef (fname, maybe_retdecl, tparams, params, body, loc) =
  fmap fst $ runTermTypeM $ do
  (tparams', params', maybe_retdecl', rettype', retext, body') <-
    checkBinding (fname, maybe_retdecl, tparams, params, body, loc)

  -- Since this is a top-level function, we also resolve overloaded
  -- types, using either defaults or complaining about ambiguities.
  fixOverloadedTypes

  -- Then replace all inferred types in the body and parameters.
  body'' <- updateTypes body'
  params'' <- updateTypes params'
  maybe_retdecl'' <- traverse updateTypes maybe_retdecl'
  rettype'' <- normTypeFully rettype'

  -- Check if pattern matches are exhaustive and yield
  -- errors if not.
  checkUnmatched body''

  -- Check if the function body can actually be evaluated.
  causalityCheck body''

  bindSpaced [(Term, fname)] $ do
    fname' <- checkName Term fname loc
    when (nameToString fname `elem` doNotShadow) $
      typeError loc mempty $
      "The" <+> pprName fname <+> "operator may not be redefined."

    return (fname', tparams', params'', maybe_retdecl'', rettype'', retext, body'')

-- | This is "fixing" as in "setting them", not "correcting them".  We
-- only make very conservative fixing.
fixOverloadedTypes :: TermTypeM ()
fixOverloadedTypes = getConstraints >>= mapM_ fixOverloaded . M.toList . M.map snd
  where fixOverloaded (v, Overloaded ots usage)
          | Signed Int32 `elem` ots = do
              unify usage (Scalar (TypeVar () Nonunique (typeName v) [])) $
                Scalar $ Prim $ Signed Int32
              warn usage "Defaulting ambiguous type to i32."
          | FloatType Float64 `elem` ots = do
              unify usage (Scalar (TypeVar () Nonunique (typeName v) [])) $
                Scalar $ Prim $ FloatType Float64
              warn usage "Defaulting ambiguous type to f64."
          | otherwise =
              typeError usage mempty $
              "Type is ambiguous (could be one of" <+> commasep (map ppr ots) <> ")." </>
              "Add a type annotation to disambiguate the type."

        fixOverloaded (_, NoConstraint _ usage) =
          typeError usage mempty $
          "Type of expression is ambiguous." </>
          "Add a type annotation to disambiguate the type."

        fixOverloaded (_, Equality usage) =
          typeError usage mempty $
          "Type is ambiguous (must be equality type)." </>
          "Add a type annotation to disambiguate the type."

        fixOverloaded (_, HasFields fs usage) =
          typeError usage mempty $
          "Type is ambiguous.  Must be record with fields:" </>
          indent 2 (stack $ map field $ M.toList fs) </>
          "Add a type annotation to disambiguate the type."
          where field (l, t) = ppr l <> colon <+> align (ppr t)

        fixOverloaded (_, HasConstrs cs usage) =
          typeError usage mempty $
          "Type is ambiguous (must be a sum type with constructors:" <+>
          ppr (Sum cs) <> ")." </>
          "Add a type annotation to disambiguate the type."

        fixOverloaded (_, Size Nothing usage) =
          typeError usage mempty "Size is ambiguous."

        fixOverloaded _ = return ()

hiddenParamNames :: [Pattern] -> Names
hiddenParamNames params = hidden
  where param_all_names = mconcat $ map patternNames params
        named (Named x, _) = Just x
        named (Unnamed, _) = Nothing
        param_names =
          S.fromList $ mapMaybe (named . patternParam) params
        hidden = param_all_names `S.difference` param_names

inferredReturnType :: SrcLoc -> [Pattern] -> PatternType -> TermTypeM StructType
inferredReturnType loc params t =
  -- The inferred type may refer to names that are bound by the
  -- parameter patterns, but which will not be visible in the type.
  -- These we must turn into fresh type variables, which will be
  -- existential in the return type.
  fmap (toStruct . fst) $
  unscopeType loc
  (M.filterWithKey (const . (`S.member` hidden)) $ foldMap patternMap params) $
  inferReturnUniqueness params t
  where hidden = hiddenParamNames params

checkBinding :: (Name, Maybe UncheckedTypeExp,
                 [UncheckedTypeParam], [UncheckedPattern],
                 UncheckedExp, SrcLoc)
             -> TermTypeM ([TypeParam], [Pattern], Maybe (TypeExp VName),
                           StructType, [VName], Exp)
checkBinding (fname, maybe_retdecl, tparams, params, body, loc) =
  noUnique $ incLevel $ bindingParams tparams params $ \tparams' params' -> do
    when (null params && any isSizeParam tparams) $
      typeError loc mempty
      "Size parameters are only allowed on bindings that also have value parameters."

    maybe_retdecl' <- forM maybe_retdecl $ \retdecl -> do
      (retdecl', ret_nodims, _) <- checkTypeExp retdecl
      (ret, _) <- instantiateEmptyArrayDims loc "funret" Nonrigid ret_nodims
      return (retdecl', ret)

    body' <- checkFunBody params' body
             (snd <$> maybe_retdecl')
             (maybe loc srclocOf maybe_retdecl)

    params'' <- mapM updateTypes params'
    body_t <- expTypeFully body'

    (maybe_retdecl'', rettype) <- case maybe_retdecl' of
      Just (retdecl', ret) -> do
        let rettype_structural = toStructural ret
        checkReturnAlias rettype_structural params'' body_t

        when (null params) $ nothingMustBeUnique loc rettype_structural

        ret' <- normTypeFully ret

        return (Just retdecl', ret')

      Nothing
        | null params ->
            return (Nothing, toStruct $ body_t `setUniqueness` Nonunique)
        | otherwise -> do
            body_t' <- inferredReturnType loc params'' body_t
            return (Nothing, body_t')

    verifyFunctionParams (Just fname) params''

    (tparams'', params''', rettype'', retext) <-
      letGeneralise fname loc tparams' params'' rettype

    checkGlobalAliases params'' body_t loc

    return (tparams'', params''', maybe_retdecl'', rettype'', retext, body')

  where -- | Check that unique return values do not alias a
        -- non-consumed parameter.
        checkReturnAlias rettp params' =
          foldM_ (checkReturnAlias' params') S.empty . returnAliasing rettp
        checkReturnAlias' params' seen (Unique, names)
          | any (`S.member` S.map snd seen) $ S.toList names =
              uniqueReturnAliased fname loc
          | otherwise = do
              notAliasingParam params' names
              return $ seen `S.union` tag Unique names
        checkReturnAlias' _ seen (Nonunique, names)
          | any (`S.member` seen) $ S.toList $ tag Unique names =
            uniqueReturnAliased fname loc
          | otherwise = return $ seen `S.union` tag Nonunique names

        notAliasingParam params' names =
          forM_ params' $ \p ->
          let consumedNonunique p' =
                not (unique $ unInfo $ identType p') && (identName p' `S.member` names)
          in case find consumedNonunique $ S.toList $ patternIdents p of
               Just p' ->
                 returnAliased fname (baseName $ identName p') loc
               Nothing ->
                 return ()

        tag u = S.map (u,)

        returnAliasing (Scalar (Record ets1)) (Scalar (Record ets2)) =
          concat $ M.elems $ M.intersectionWith returnAliasing ets1 ets2
        returnAliasing expected got =
          [(uniqueness expected, S.map aliasVar $ aliases got)]

-- | Extract all the shape names that occur in positive position
-- (roughly, left side of an arrow) in a given type.
typeDimNamesPos :: TypeBase (DimDecl VName) als -> S.Set VName
typeDimNamesPos (Scalar (Arrow _ _ t1 t2)) = onParam t1 <> typeDimNamesPos t2
  where onParam :: TypeBase (DimDecl VName) als -> S.Set VName
        onParam (Scalar Arrow{}) = mempty
        onParam (Scalar (Record fs)) = mconcat $ map onParam $ M.elems fs
        onParam (Scalar (TypeVar _ _ _ targs)) = mconcat $ map onTypeArg targs
        onParam t = typeDimNames t
        onTypeArg (TypeArgDim (NamedDim d) _) = S.singleton $ qualLeaf d
        onTypeArg (TypeArgDim _ _) = mempty
        onTypeArg (TypeArgType t _) = onParam t
typeDimNamesPos _ = mempty

checkGlobalAliases :: [Pattern] -> PatternType -> SrcLoc -> TermTypeM ()
checkGlobalAliases params body_t loc = do
  vtable <- asks $ scopeVtable . termScope
  let isLocal v = case v `M.lookup` vtable of
                    Just (BoundV Local _ _) -> True
                    _ -> False
  let als = filter (not . isLocal) $ S.toList $
            boundArrayAliases body_t `S.difference`
            foldMap patternNames params
  case als of
    v:_ | not $ null params ->
      typeError loc mempty $
      "Function result aliases the free variable " <>
      pquote (pprName v) <> "." </>
      "Use" <+> pquote "copy" <+> "to break the aliasing."
    _ ->
      return ()

inferReturnUniqueness :: [Pattern] -> PatternType -> PatternType
inferReturnUniqueness params t =
  let forbidden = aliasesMultipleTimes t
      uniques = uniqueParamNames params
      delve (Scalar (Record fs)) =
        Scalar $ Record $ M.map delve fs
      delve t'
        | all (`S.member` uniques) (boundArrayAliases t'),
          not $ any ((`S.member` forbidden) . aliasVar) (aliases t') =
            t'
        | otherwise =
            t' `setUniqueness` Nonunique
  in delve t

-- An alias inhibits uniqueness if it is used in disjoint values.
aliasesMultipleTimes :: PatternType -> Names
aliasesMultipleTimes = S.fromList . map fst . filter ((>1) . snd) . M.toList . delve
  where delve (Scalar (Record fs)) =
          foldl' (M.unionWith (+)) mempty $ map delve $ M.elems fs
        delve t =
          M.fromList $ zip (map aliasVar $ S.toList (aliases t)) $ repeat (1::Int)

uniqueParamNames :: [Pattern] -> Names
uniqueParamNames =
  S.map identName
  . S.filter (unique . unInfo . identType)
  . foldMap patternIdents

boundArrayAliases :: PatternType -> S.Set VName
boundArrayAliases (Array als _ _ _) = boundAliases als
boundArrayAliases (Scalar Prim{}) = mempty
boundArrayAliases (Scalar (Record fs)) = foldMap boundArrayAliases fs
boundArrayAliases (Scalar (TypeVar als _ _ _)) = boundAliases als
boundArrayAliases (Scalar Arrow{}) = mempty
boundArrayAliases (Scalar (Sum fs)) =
  mconcat $ concatMap (map boundArrayAliases) $ M.elems fs

-- | The set of in-scope variables that are being aliased.
boundAliases :: Aliasing -> S.Set VName
boundAliases = S.map aliasVar . S.filter bound
  where bound AliasBound{} = True
        bound AliasFree{} = False

nothingMustBeUnique :: SrcLoc -> TypeBase () () -> TermTypeM ()
nothingMustBeUnique loc = check
  where check (Array _ Unique _ _) = bad
        check (Scalar (TypeVar _ Unique _ _)) = bad
        check (Scalar (Record fs)) = mapM_ check fs
        check _ = return ()
        bad = typeError loc mempty "A top-level constant cannot have a unique type."

-- | Verify certain restrictions on function parameters, and bail out
-- on dubious constructions.
--
-- These restrictions apply to all functions (anonymous or otherwise).
-- Top-level functions have further restrictions that are checked
-- during let-generalisation.
verifyFunctionParams :: Maybe Name -> [Pattern] -> TermTypeM ()
verifyFunctionParams fname params =
  onFailure (CheckingParams fname) $
  verifyParams (foldMap patternNames params) =<< mapM updateTypes params
  where
    verifyParams forbidden (p:ps)
      | d:_ <- S.toList $ patternDimNames p `S.intersection` forbidden =
          typeError p mempty $
          "Parameter" <+> pquote (ppr p) <+/>
          "refers to size" <+> pquote (pprName d) <> comma <+/>
          textwrap "which will not be accessible to the caller" <> comma <+/>
          textwrap "possibly because it is nested in a tuple or record." <+/>
          textwrap "Consider ascribing an explicit type that does not reference " <>
          pquote (pprName d) <> "."
      | otherwise = verifyParams forbidden' ps
      where forbidden' =
              case patternParam p of
                (Named v, _) -> forbidden `S.difference` S.singleton v
                _            -> forbidden

    verifyParams _ [] = return ()

-- Returns the sizes of the immediate type produced,
-- the sizes of parameter types, and the sizes of return types.
dimUses :: StructType -> (Names, Names, Names)
dimUses = execWriter . traverseDims f
  where f PosImmediate (NamedDim v) = tell (S.singleton (qualLeaf v), mempty, mempty)
        f PosParam (NamedDim v) = tell (mempty, S.singleton (qualLeaf v), mempty)
        f PosReturn (NamedDim v) = tell (mempty, mempty, S.singleton (qualLeaf v))
        f _ _ = return ()

-- | Find at all type variables in the given type that are covered by
-- the constraints, and produce type parameters that close over them.
--
-- The passed-in list of type parameters is always prepended to the
-- produced list of type parameters.
closeOverTypes :: Name -> SrcLoc
               -> [TypeParam] -> [StructType] -> StructType
               -> Constraints -> TermTypeM ([TypeParam], StructType, [VName])
closeOverTypes defname defloc tparams paramts ret substs = do
  (more_tparams, retext) <- partitionEithers . catMaybes <$>
                            mapM closeOver (M.toList $ M.map snd to_close_over)
  let retToAnyDim v = do guard $ v `S.member` ret_sizes
                         UnknowableSize{} <- snd <$> M.lookup v substs
                         Just $ SizeSubst AnyDim
  return (tparams ++ more_tparams,
          applySubst retToAnyDim ret,
          retext)
  where t = foldFunType paramts ret
        to_close_over = M.filterWithKey (\k _ -> k `S.member` visible) substs
        visible = typeVars t <> typeDimNames t

        (produced_sizes, param_sizes, ret_sizes) = dimUses t

        -- Avoid duplicate type parameters.
        closeOver (k, _)
          | k `elem` map typeParamName tparams =
              return Nothing
        closeOver (k, NoConstraint l usage) =
          return $ Just $ Left $ TypeParamType l k $ srclocOf usage
        closeOver (k, ParamType l loc) =
          return $ Just $ Left $ TypeParamType l k loc
        closeOver (k, Size Nothing usage) =
          return $ Just $ Left $ TypeParamDim k $ srclocOf usage
        closeOver (k, UnknowableSize _ _)
          | k `S.member` param_sizes = do
              notes <- dimNotes defloc $ NamedDim $ qualName k
              typeError defloc notes $
                "Unknowable size" <+> pquote (pprName k) <+>
                "imposes constraint on type of" <+>
                pquote (pprName defname) <>
                ", which is inferred as:" </>
                indent 2 (ppr t)
          | k `S.member` produced_sizes =
              return $ Just $ Right k
        closeOver (_, _) =
          return Nothing

letGeneralise :: Name -> SrcLoc
              -> [TypeParam] -> [Pattern] -> StructType
              -> TermTypeM ([TypeParam], [Pattern], StructType, [VName])
letGeneralise defname defloc tparams params rettype =
  onFailure (CheckingLetGeneralise defname) $ do
  now_substs <- getConstraints

  -- Candidates for let-generalisation are those type variables that
  --
  -- (1) were not known before we checked this function, and
  --
  -- (2) are not used in the (new) definition of any type variables
  -- known before we checked this function.
  --
  -- (3) are not referenced from an overloaded type (for example,
  -- are the element types of an incompletely resolved record type).
  -- This is a bit more restrictive than I'd like, and SML for
  -- example does not have this restriction.
  --
  -- Criteria (1) and (2) is implemented by looking at the binding
  -- level of the type variables.
  let keep_type_vars = overloadedTypeVars now_substs

  cur_lvl <- curLevel
  let candidate k (lvl, _) = (k `S.notMember` keep_type_vars) && lvl >= cur_lvl
      new_substs = M.filterWithKey candidate now_substs

  (tparams', rettype', retext) <-
    closeOverTypes defname defloc tparams
    (map patternStructType params) rettype new_substs

  rettype'' <- updateTypes rettype'

  let used_sizes = foldMap typeDimNames $
                   rettype'' : map patternStructType params
  case filter ((`S.notMember` used_sizes) . typeParamName) $
       filter isSizeParam tparams' of
    [] -> return ()
    tp:_ -> typeError defloc mempty $
            "Size parameter" <+> pquote (ppr tp) <+> "unused."

  -- We keep those type variables that were not closed over by
  -- let-generalisation.
  modifyConstraints $ M.filterWithKey $ \k _ -> k `notElem` map typeParamName tparams'

  return (tparams', params, rettype'', retext)

checkFunBody :: [Pattern]
             -> UncheckedExp
             -> Maybe StructType
             -> SrcLoc
             -> TermTypeM Exp
checkFunBody params body maybe_rettype loc = do
  body' <- noSizeEscape $ checkExp body

  -- Unify body return type with return annotation, if one exists.
  case maybe_rettype of
    Just rettype -> do
      (rettype_withdims, _) <- instantiateEmptyArrayDims loc "impl" Nonrigid rettype

      body_t <- expTypeFully body'
      -- We need to turn any sizes provided by "hidden" parameter
      -- names into existential sizes instead.
      let hidden = hiddenParamNames params
      (body_t', _) <- unscopeType loc
                      (M.filterWithKey (const . (`S.member` hidden)) $
                       foldMap patternMap params)
                      body_t

      let usage = mkUsage (srclocOf body) "return type annotation"
      onFailure (CheckingReturn rettype (toStruct body_t')) $
        expect usage rettype_withdims $ toStruct body_t'

      -- We also have to make sure that uniqueness matches.  This is done
      -- explicitly, because uniqueness is ignored by unification.
      rettype' <- normTypeFully rettype
      body_t'' <- normTypeFully rettype -- Substs may have changed.
      unless (body_t'' `subtypeOf` anySizes rettype') $
        typeError (srclocOf body) mempty $
        "Body type" </> indent 2 (ppr body_t'') </>
        "is not a subtype of annotated type" </>
        indent 2 (ppr rettype')

    Nothing -> return ()

  return body'

--- Consumption

occur :: Occurences -> TermTypeM ()
occur = tell

-- | Proclaim that we have made read-only use of the given variable.
observe :: Ident -> TermTypeM ()
observe (Ident nm (Info t) loc) =
  let als = AliasBound nm `S.insert` aliases t
  in occur [observation als loc]

-- | Proclaim that we have written to the given variable.
consume :: SrcLoc -> Aliasing -> TermTypeM ()
consume loc als = do
  vtable <- asks $ scopeVtable . termScope
  let consumable v = case M.lookup v vtable of
                       Just (BoundV Local _ t)
                         | arrayRank t > 0 -> unique t
                         | otherwise -> True
                       _ -> False
  case filter (not . consumable) $ map aliasVar $ S.toList als of
    v:_ -> typeError loc mempty $
           "Attempt to consume variable" <+> pquote (pprName v)
           <> ", which is not allowed."
    [] -> occur [consumption als loc]

-- | Proclaim that we have written to the given variable, and mark
-- accesses to it and all of its aliases as invalid inside the given
-- computation.
consuming :: Ident -> TermTypeM a -> TermTypeM a
consuming (Ident name (Info t) loc) m = do
  consume loc $ AliasBound name `S.insert` aliases t
  localScope consume' m
  where consume' scope =
          scope { scopeVtable = M.insert name (WasConsumed loc) $ scopeVtable scope }

collectOccurences :: TermTypeM a -> TermTypeM (a, Occurences)
collectOccurences m = pass $ do
  (x, dataflow) <- listen m
  return ((x, dataflow), const mempty)

tapOccurences :: TermTypeM a -> TermTypeM (a, Occurences)
tapOccurences = listen

removeSeminullOccurences :: TermTypeM a -> TermTypeM a
removeSeminullOccurences = censor $ filter $ not . seminullOccurence

checkIfUsed :: Occurences -> Ident -> TermTypeM ()
checkIfUsed occs v
  | not $ identName v `S.member` allOccuring occs,
    not $ "_" `isPrefixOf` prettyName (identName v) =
      warn (srclocOf v) $ "Unused variable " ++ quote (pretty $ baseName $ identName v) ++ "."
  | otherwise =
      return ()

alternative :: TermTypeM a -> TermTypeM b -> TermTypeM (a,b)
alternative m1 m2 = pass $ do
  (x, occurs1) <- listen $ noSizeEscape m1
  (y, occurs2) <- listen $ noSizeEscape m2
  checkOccurences occurs1
  checkOccurences occurs2
  let usage = occurs1 `altOccurences` occurs2
  return ((x, y), const usage)

-- | Make all bindings nonunique.
noUnique :: TermTypeM a -> TermTypeM a
noUnique = localScope (\scope -> scope { scopeVtable = M.map set $ scopeVtable scope})
  where set (BoundV l tparams t)    = BoundV l tparams $ t `setUniqueness` Nonunique
        set (OverloadedF ts pts rt) = OverloadedF ts pts rt
        set EqualityF               = EqualityF
        set (WasConsumed loc)       = WasConsumed loc

onlySelfAliasing :: TermTypeM a -> TermTypeM a
onlySelfAliasing = localScope (\scope -> scope { scopeVtable = M.mapWithKey set $ scopeVtable scope})
  where set k (BoundV l tparams t)    = BoundV l tparams $
                                        t `addAliases` S.intersection (S.singleton (AliasBound k))
        set _ (OverloadedF ts pts rt) = OverloadedF ts pts rt
        set _ EqualityF               = EqualityF
        set _ (WasConsumed loc)       = WasConsumed loc

arrayOfM :: (Pretty (ShapeDecl dim), Monoid as) =>
            SrcLoc
         -> TypeBase dim as -> ShapeDecl dim -> Uniqueness
         -> TermTypeM (TypeBase dim as)
arrayOfM loc t shape u = do
  zeroOrderType (mkUsage loc "use as array element") "type used in array" t
  return $ arrayOf t shape u

updateTypes :: ASTMappable e => e -> TermTypeM e
updateTypes = astMap tv
  where tv = ASTMapper { mapOnExp         = astMap tv
                       , mapOnName        = pure
                       , mapOnQualName    = pure
                       , mapOnStructType  = normTypeFully
                       , mapOnPatternType = normTypeFully
                       }<|MERGE_RESOLUTION|>--- conflicted
+++ resolved
@@ -2154,13 +2154,9 @@
 
 checkApply :: SrcLoc -> ApplyOp -> PatternType -> Arg
            -> TermTypeM (PatternType, PatternType, Maybe VName, [VName])
-<<<<<<< HEAD
-checkApply loc fname (Scalar (Arrow as pname tp1 tp2)) (argexp, argtype, dflow, argloc) =
-=======
 checkApply loc (fname, _)
            (Scalar (Arrow as pname tp1 tp2))
            (argexp, argtype, dflow, argloc) =
->>>>>>> 18017781
   onFailure (CheckingApply fname argexp (toStruct tp1) (toStruct argtype)) $ do
   expect (mkUsage argloc "use as function argument") (toStruct tp1) (toStruct argtype)
 
