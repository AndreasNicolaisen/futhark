-- ==
-- input {
--   [1,2,3,4,5,6,7]
-- }
-- output {
--   [-1, -1, 0, 2, 5, 9, 14]
-- }
<<<<<<< HEAD
-- structure {
--   Scanomap 1
-- }
fun [int] main([int] a) =
=======
fun []int main([]int a) =
>>>>>>> 4acabca0
  let (_,b) = unzip(map(fn (int,int) (int x) => (x+2,x-2), a)) in
  let c = scan(+, 0, b) in
  c<|MERGE_RESOLUTION|>--- conflicted
+++ resolved
@@ -5,14 +5,10 @@
 -- output {
 --   [-1, -1, 0, 2, 5, 9, 14]
 -- }
-<<<<<<< HEAD
 -- structure {
 --   Scanomap 1
 -- }
-fun [int] main([int] a) =
-=======
 fun []int main([]int a) =
->>>>>>> 4acabca0
   let (_,b) = unzip(map(fn (int,int) (int x) => (x+2,x-2), a)) in
   let c = scan(+, 0, b) in
   c